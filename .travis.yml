# Licensed to the Apache Software Foundation (ASF) under one
# or more contributor license agreements.  See the NOTICE file
# distributed with this work for additional information
# regarding copyright ownership.  The ASF licenses this file
# to you under the Apache License, Version 2.0 (the
# "License"); you may not use this file except in compliance
# with the License.  You may obtain a copy of the License at
#
#     http://www.apache.org/licenses/LICENSE-2.0
#
# Unless required by applicable law or agreed to in writing, software
# distributed under the License is distributed on an "AS IS" BASIS,
# WITHOUT WARRANTIES OR CONDITIONS OF ANY KIND, either express or implied.
# See the License for the specific language governing permissions and
# limitations under the License.
language: java

matrix:
  include:
    - os: osx
      osx_image: xcode8
      env: SCALA_VERSION="2.10"
    - os: osx
      osx_image: xcode8
      env: SCALA_VERSION="2.11"

before_install:
  - echo "MAVEN_OPTS='-Xmx3072m -XX:MaxPermSize=512m'" > ~/.mavenrc

script:
<<<<<<< HEAD
  - travis_retry ./scripts/change-scala-version.sh $SCALA_VERSION
  - travis_retry mvn clean apache-rat:check
  - travis_wait 60 mvn package findbugs:check
=======
  - travis_retry mvn --batch-mode clean apache-rat:check
  - travis_retry mvn --batch-mode clean install findbugs:check -DskipTests=true

# we build the report only after a successful build on master
after_success:
  - $TRAVIS_BRANCH == 'master' && travis_wait 60 mvn --batch-mode clean cobertura:cobertura coveralls:report
>>>>>>> e4dce21c

cache:
  directories:
    - $HOME/.m2<|MERGE_RESOLUTION|>--- conflicted
+++ resolved
@@ -28,18 +28,13 @@
   - echo "MAVEN_OPTS='-Xmx3072m -XX:MaxPermSize=512m'" > ~/.mavenrc
 
 script:
-<<<<<<< HEAD
   - travis_retry ./scripts/change-scala-version.sh $SCALA_VERSION
-  - travis_retry mvn clean apache-rat:check
-  - travis_wait 60 mvn package findbugs:check
-=======
   - travis_retry mvn --batch-mode clean apache-rat:check
   - travis_retry mvn --batch-mode clean install findbugs:check -DskipTests=true
 
 # we build the report only after a successful build on master
 after_success:
   - $TRAVIS_BRANCH == 'master' && travis_wait 60 mvn --batch-mode clean cobertura:cobertura coveralls:report
->>>>>>> e4dce21c
 
 cache:
   directories:
