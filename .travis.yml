# Licensed to the Apache Software Foundation (ASF) under one
# or more contributor license agreements.  See the NOTICE file
# distributed with this work for additional information
# regarding copyright ownership.  The ASF licenses this file
# to you under the Apache License, Version 2.0 (the
# "License"); you may not use this file except in compliance
# with the License.  You may obtain a copy of the License at
#
#     http://www.apache.org/licenses/LICENSE-2.0
#
# Unless required by applicable law or agreed to in writing, software
# distributed under the License is distributed on an "AS IS" BASIS,
# WITHOUT WARRANTIES OR CONDITIONS OF ANY KIND, either express or implied.
# See the License for the specific language governing permissions and
# limitations under the License.
language: java

matrix:
  include:
    - os: linux
      jdk: oraclejdk8
    - os: osx
      osx_image: xcode8

before_install:
  - echo "MAVEN_OPTS='-Xmx3072m -XX:MaxPermSize=512m'" > ~/.mavenrc

install:
  - travis_retry mvn -B install clean -U -DskipTests=true

script:
<<<<<<< HEAD
  - mvn clean apache-rat:check package findbugs:check
=======
  - travis_retry mvn clean apache-rat:check
  - travis_wait 60 mvn package

cache:
  directories:
    - $HOME/.m2
>>>>>>> 05a8daa2
<|MERGE_RESOLUTION|>--- conflicted
+++ resolved
@@ -29,13 +29,9 @@
   - travis_retry mvn -B install clean -U -DskipTests=true
 
 script:
-<<<<<<< HEAD
-  - mvn clean apache-rat:check package findbugs:check
-=======
   - travis_retry mvn clean apache-rat:check
-  - travis_wait 60 mvn package
+  - travis_wait 60 mvn package findbugs:check
 
 cache:
   directories:
-    - $HOME/.m2
->>>>>>> 05a8daa2
+    - $HOME/.m2