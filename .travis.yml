--- conflicted
+++ resolved
@@ -17,20 +17,11 @@
 
 matrix:
   include:
-<<<<<<< HEAD
     - os: linux
       jdk: oraclejdk8
       env: SCALA_VERSION="2.10"
-=======
->>>>>>> 69401055
-    - os: osx
-      osx_image: xcode8
-      env: SCALA_VERSION="2.10"
     - os: linux
       jdk: oraclejdk8
-      env: SCALA_VERSION="2.11"
-    - os: osx
-      osx_image: xcode8
       env: SCALA_VERSION="2.11"
 
 before_install:
