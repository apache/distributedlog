--- conflicted
+++ resolved
@@ -232,13 +232,8 @@
             <exclude>**/**.md</exclude>
             <exclude>scripts/dev/reviewers</exclude>
             <exclude>src/main/resources/DISCLAIMER.bin.txt</exclude>            
-<<<<<<< HEAD
-            <exclude>**/dependency-reduced-pom.xml</exclude>            
-            <exclude>**/org/apache/distributedlog/thrift/*</exclude>            
-=======
             <exclude>**/dependency-reduced-pom.xml</exclude>
             <exclude>**/org/apache/distributedlog/thrift/*</exclude>
->>>>>>> de07c36c
           </excludes>
         </configuration>
       </plugin>
