--- conflicted
+++ resolved
@@ -145,28 +145,17 @@
     public void createLog(String logName)
             throws InvalidStreamNameException, IOException {
         checkState();
-<<<<<<< HEAD
-        validateName(logName);
+        logName = validateAndNormalizeName(logName);
         URI uri = Utils.ioResult(driver.getLogMetadataStore().createLog(logName));
         Utils.ioResult(driver.getLogStreamMetadataStore(WRITER).getLog(uri, logName, true, true));
-=======
-        logName = validateAndNormalizeName(logName);
-        URI uri = FutureUtils.result(driver.getLogMetadataStore().createLog(logName));
-        FutureUtils.result(driver.getLogStreamMetadataStore(WRITER).getLog(uri, logName, true, true));
->>>>>>> 0cb775c9
     }
 
     @Override
     public void deleteLog(String logName)
             throws InvalidStreamNameException, LogNotFoundException, IOException {
         checkState();
-<<<<<<< HEAD
-        validateName(logName);
+        logName = validateAndNormalizeName(logName);
         Optional<URI> uri = Utils.ioResult(driver.getLogMetadataStore().getLogLocation(logName));
-=======
-        logName = validateAndNormalizeName(logName);
-        Optional<URI> uri = FutureUtils.result(driver.getLogMetadataStore().getLogLocation(logName));
->>>>>>> 0cb775c9
         if (!uri.isPresent()) {
             throw new LogNotFoundException("Log " + logName + " isn't found.");
         }
@@ -194,13 +183,8 @@
                                          Optional<StatsLogger> perStreamStatsLogger)
             throws InvalidStreamNameException, IOException {
         checkState();
-<<<<<<< HEAD
-        validateName(logName);
+        logName = validateAndNormalizeName(logName);
         Optional<URI> uri = Utils.ioResult(driver.getLogMetadataStore().getLogLocation(logName));
-=======
-        logName = validateAndNormalizeName(logName);
-        Optional<URI> uri = FutureUtils.result(driver.getLogMetadataStore().getLogLocation(logName));
->>>>>>> 0cb775c9
         if (!uri.isPresent()) {
             throw new LogNotFoundException("Log " + logName + " isn't found.");
         }
