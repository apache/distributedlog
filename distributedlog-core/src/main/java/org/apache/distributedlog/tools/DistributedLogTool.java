/**
 * Licensed to the Apache Software Foundation (ASF) under one
 * or more contributor license agreements.  See the NOTICE file
 * distributed with this work for additional information
 * regarding copyright ownership.  The ASF licenses this file
 * to you under the Apache License, Version 2.0 (the
 * "License"); you may not use this file except in compliance
 * with the License.  You may obtain a copy of the License at
 *
 *     http://www.apache.org/licenses/LICENSE-2.0
 *
 * Unless required by applicable law or agreed to in writing, software
 * distributed under the License is distributed on an "AS IS" BASIS,
 * WITHOUT WARRANTIES OR CONDITIONS OF ANY KIND, either express or implied.
 * See the License for the specific language governing permissions and
 * limitations under the License.
 */
package org.apache.distributedlog.tools;

import io.netty.buffer.ByteBuf;
import java.io.BufferedReader;
import java.io.File;
import java.io.FileInputStream;
import java.io.FileNotFoundException;
import java.io.FileOutputStream;
import java.io.IOException;
import java.io.InputStreamReader;
import java.io.OutputStreamWriter;
import java.io.PrintWriter;
import java.net.MalformedURLException;
import java.net.URI;
import java.util.ArrayList;
import java.util.Collections;
import java.util.Comparator;
import java.util.Enumeration;
import java.util.HashMap;
import java.util.HashSet;
import java.util.Iterator;
import java.util.List;
import java.util.Map;
import java.util.Set;
import java.util.SortedMap;
import java.util.TreeMap;
import java.util.concurrent.CountDownLatch;
import java.util.concurrent.ExecutorService;
import java.util.concurrent.Executors;
import java.util.concurrent.LinkedBlockingQueue;
import java.util.concurrent.ScheduledExecutorService;
import java.util.concurrent.atomic.AtomicInteger;
import java.util.concurrent.atomic.AtomicReference;
import java.util.regex.Matcher;
import java.util.regex.Pattern;

import com.google.common.base.Preconditions;
import org.apache.distributedlog.BKDistributedLogNamespace;
import org.apache.distributedlog.Entry;
import org.apache.distributedlog.api.MetadataAccessor;
import org.apache.distributedlog.api.namespace.Namespace;
import org.apache.distributedlog.callback.NamespaceListener;
import org.apache.distributedlog.impl.BKNamespaceDriver;
import org.apache.distributedlog.logsegment.LogSegmentMetadataStore;
import org.apache.distributedlog.api.namespace.NamespaceBuilder;
import org.apache.distributedlog.namespace.NamespaceDriver;
import org.apache.distributedlog.common.concurrent.FutureEventListener;
import org.apache.distributedlog.common.concurrent.FutureUtils;
import org.apache.distributedlog.util.Utils;
import org.apache.bookkeeper.client.BKException;
import org.apache.bookkeeper.client.BookKeeper;
import org.apache.bookkeeper.client.BookKeeperAccessor;
import org.apache.bookkeeper.client.BookKeeperAdmin;
import org.apache.bookkeeper.client.LedgerEntry;
import org.apache.bookkeeper.client.LedgerHandle;
import org.apache.bookkeeper.client.LedgerMetadata;
import org.apache.bookkeeper.client.LedgerReader;
import org.apache.bookkeeper.net.BookieSocketAddress;
import org.apache.bookkeeper.proto.BookkeeperInternalCallbacks;
import org.apache.bookkeeper.util.IOUtils;
import org.apache.commons.cli.CommandLine;
import org.apache.commons.cli.Options;
import org.apache.commons.cli.ParseException;
import org.apache.commons.codec.binary.Hex;
import org.apache.commons.configuration.ConfigurationException;
import org.apache.commons.lang3.tuple.Pair;
import org.slf4j.Logger;
import org.slf4j.LoggerFactory;

import com.google.common.collect.Lists;
import com.google.common.collect.Sets;
import com.google.common.util.concurrent.RateLimiter;
import org.apache.distributedlog.api.AsyncLogReader;
import org.apache.distributedlog.api.AsyncLogWriter;
import org.apache.distributedlog.BookKeeperClient;
import org.apache.distributedlog.BookKeeperClientBuilder;
import org.apache.distributedlog.DLSN;
import org.apache.distributedlog.DistributedLogConfiguration;
import org.apache.distributedlog.DistributedLogConstants;
import org.apache.distributedlog.api.DistributedLogManager;
import org.apache.distributedlog.exceptions.LogNotFoundException;
import org.apache.distributedlog.api.LogReader;
import org.apache.distributedlog.LogRecord;
import org.apache.distributedlog.LogRecordWithDLSN;
import org.apache.distributedlog.LogSegmentMetadata;
import org.apache.distributedlog.ZooKeeperClient;
import org.apache.distributedlog.ZooKeeperClientBuilder;
import org.apache.distributedlog.auditor.DLAuditor;
import org.apache.distributedlog.bk.LedgerAllocator;
import org.apache.distributedlog.bk.LedgerAllocatorUtils;
import org.apache.distributedlog.impl.metadata.BKDLConfig;
import org.apache.distributedlog.metadata.MetadataUpdater;
import org.apache.distributedlog.metadata.LogSegmentMetadataStoreUpdater;
import org.apache.distributedlog.common.util.SchedulerUtils;

import static com.google.common.base.Charsets.UTF_8;

public class DistributedLogTool extends Tool {

    static final Logger logger = LoggerFactory.getLogger(DistributedLogTool.class);

    static final List<String> EMPTY_LIST = Lists.newArrayList();

    static int compareByCompletionTime(long time1, long time2) {
        return time1 > time2 ? 1 : (time1 < time2 ? -1 : 0);
    }

    static final Comparator<LogSegmentMetadata> LOGSEGMENT_COMPARATOR_BY_TIME = new Comparator<LogSegmentMetadata>() {
        @Override
        public int compare(LogSegmentMetadata o1, LogSegmentMetadata o2) {
            if (o1.isInProgress() && o2.isInProgress()) {
                return compareByCompletionTime(o1.getFirstTxId(), o2.getFirstTxId());
            } else if (!o1.isInProgress() && !o2.isInProgress()) {
                return compareByCompletionTime(o1.getCompletionTime(), o2.getCompletionTime());
            } else if (o1.isInProgress() && !o2.isInProgress()) {
                return compareByCompletionTime(o1.getFirstTxId(), o2.getCompletionTime());
            } else {
                return compareByCompletionTime(o1.getCompletionTime(), o2.getFirstTxId());
            }
        }
    };

    static DLSN parseDLSN(String dlsnStr) throws ParseException {
        if (dlsnStr.equals("InitialDLSN")) {
            return DLSN.InitialDLSN;
        }
        String[] parts = dlsnStr.split(",");
        if (parts.length != 3) {
            throw new ParseException("Invalid dlsn : " + dlsnStr);
        }
        try {
            return new DLSN(Long.parseLong(parts[0]), Long.parseLong(parts[1]), Long.parseLong(parts[2]));
        } catch (Exception nfe) {
            throw new ParseException("Invalid dlsn : " + dlsnStr);
        }
    }

    /**
     * Per DL Command, which parses basic options. e.g. uri.
     */
    protected abstract static class PerDLCommand extends OptsCommand {

        protected Options options = new Options();
        protected final DistributedLogConfiguration dlConf;
        protected URI uri;
        protected String zkAclId = null;
        protected boolean force = false;
        protected Namespace namespace = null;

        protected PerDLCommand(String name, String description) {
            super(name, description);
            dlConf = new DistributedLogConfiguration();
            // Tools are allowed to read old metadata as long as they can interpret it
            dlConf.setDLLedgerMetadataSkipMinVersionCheck(true);
            options.addOption("u", "uri", true, "DistributedLog URI");
            options.addOption("c", "conf", true, "DistributedLog Configuration File");
            options.addOption("a", "zk-acl-id", true, "Zookeeper ACL ID");
            options.addOption("f", "force", false, "Force command (no warnings or prompts)");
        }

        @Override
        protected int runCmd(CommandLine commandLine) throws Exception {
            try {
                parseCommandLine(commandLine);
            } catch (ParseException pe) {
                System.err.println("ERROR: failed to parse commandline : '" + pe.getMessage() + "'");
                printUsage();
                return -1;
            }
            try {
                return runCmd();
            } finally {
                if (null != namespace) {
                    namespace.close();
                }
            }
        }

        protected abstract int runCmd() throws Exception;

        @Override
        protected Options getOptions() {
            return options;
        }

        protected void parseCommandLine(CommandLine cmdline) throws ParseException {
            if (!cmdline.hasOption("u")) {
                throw new ParseException("No distributedlog uri provided.");
            }
            uri = URI.create(cmdline.getOptionValue("u"));
            if (cmdline.hasOption("c")) {
                String configFile = cmdline.getOptionValue("c");
                try {
                    dlConf.loadConf(new File(configFile).toURI().toURL());
                } catch (ConfigurationException e) {
                    throw new ParseException("Failed to load distributedlog configuration from " + configFile + ".");
                } catch (MalformedURLException e) {
                    throw new ParseException("Failed to load distributedlog configuration from " + configFile + ": malformed uri.");
                }
            }
            if (cmdline.hasOption("a")) {
                zkAclId = cmdline.getOptionValue("a");
            }
            if (cmdline.hasOption("f")) {
                force = true;
            }
        }

        protected DistributedLogConfiguration getConf() {
            return dlConf;
        }

        protected URI getUri() {
            return uri;
        }

        protected void setUri(URI uri) {
            this.uri = uri;
        }

        protected String getZkAclId() {
            return zkAclId;
        }

        protected void setZkAclId(String zkAclId) {
            this.zkAclId = zkAclId;
        }

        protected boolean getForce() {
            return force;
        }

        protected void setForce(boolean force) {
            this.force = force;
        }

        protected Namespace getNamespace() throws IOException {
            if (null == this.namespace) {
                this.namespace = NamespaceBuilder.newBuilder()
                        .uri(getUri())
                        .conf(getConf())
                        .build();
            }
            return this.namespace;
        }

        protected LogSegmentMetadataStore getLogSegmentMetadataStore() throws IOException {
            return getNamespace()
                    .getNamespaceDriver()
                    .getLogStreamMetadataStore(NamespaceDriver.Role.READER)
                    .getLogSegmentMetadataStore();
        }

        protected ZooKeeperClient getZooKeeperClient() throws IOException {
            NamespaceDriver driver = getNamespace().getNamespaceDriver();
            assert(driver instanceof BKNamespaceDriver);
            return ((BKNamespaceDriver) driver).getWriterZKC();
        }

        protected BookKeeperClient getBookKeeperClient() throws IOException {
            NamespaceDriver driver = getNamespace().getNamespaceDriver();
            assert(driver instanceof BKNamespaceDriver);
            return ((BKNamespaceDriver) driver).getReaderBKC();
        }
    }

    /**
     * Base class for simple command with no resource setup requirements.
     */
    public abstract static class SimpleCommand extends OptsCommand {

        protected final Options options = new Options();

        SimpleCommand(String name, String description) {
            super(name, description);
        }

        @Override
        protected int runCmd(CommandLine commandLine) throws Exception {
            try {
                parseCommandLine(commandLine);
            } catch (ParseException pe) {
                System.err.println("ERROR: failed to parse commandline : '" + pe.getMessage() + "'");
                printUsage();
                return -1;
            }
            return runSimpleCmd();
        }

        abstract protected int runSimpleCmd() throws Exception;

        abstract protected void parseCommandLine(CommandLine cmdline) throws ParseException;

        @Override
        protected Options getOptions() {
            return options;
        }
    }

    /**
     * Per Stream Command, which parse common options for per stream. e.g. stream name.
     */
    abstract static class PerStreamCommand extends PerDLCommand {

        protected String streamName;

        protected PerStreamCommand(String name, String description) {
            super(name, description);
            options.addOption("s", "stream", true, "Stream Name");
        }

        @Override
        protected void parseCommandLine(CommandLine cmdline) throws ParseException {
            super.parseCommandLine(cmdline);
            if (!cmdline.hasOption("s")) {
                throw new ParseException("No stream name provided.");
            }
            streamName = cmdline.getOptionValue("s");
        }

        protected String getStreamName() {
            return streamName;
        }

        protected void setStreamName(String streamName) {
            this.streamName = streamName;
        }
    }

    /**
     * NOTE: we might consider adding a command to 'delete' namespace. The implementation of the namespace
     *       driver should implement the 'delete' operation.
     */
    protected static class DeleteAllocatorPoolCommand extends PerDLCommand {

        int concurrency = 1;
        String allocationPoolPath = DistributedLogConstants.ALLOCATION_POOL_NODE;

        DeleteAllocatorPoolCommand() {
            super("delete_allocator_pool", "Delete allocator pool for a given distributedlog instance");
            options.addOption("t", "concurrency", true, "Concurrency on deleting allocator pool.");
            options.addOption("ap", "allocation-pool-path", true, "Ledger Allocation Pool Path");
        }

        @Override
        protected void parseCommandLine(CommandLine cmdline) throws ParseException {
            super.parseCommandLine(cmdline);
            if (cmdline.hasOption("t")) {
                concurrency = Integer.parseInt(cmdline.getOptionValue("t"));
                if (concurrency <= 0) {
                    throw new ParseException("Invalid concurrency value : " + concurrency + ": it must be greater or equal to 0.");
                }
            }
            if (cmdline.hasOption("ap")) {
                allocationPoolPath = cmdline.getOptionValue("ap");
                if (!allocationPoolPath.startsWith(".") || !allocationPoolPath.contains("allocation")) {
                    throw new ParseException("Invalid allocation pool path : " + allocationPoolPath + ": it must starts with a '.' and must contains 'allocation'");
                }
            }
        }

        @Override
        protected int runCmd() throws Exception {
            String rootPath = getUri().getPath() + "/" + allocationPoolPath;
            final ScheduledExecutorService allocationExecutor = Executors.newSingleThreadScheduledExecutor();
            ExecutorService executorService = Executors.newFixedThreadPool(concurrency);
            Preconditions.checkArgument(getNamespace() instanceof BKDistributedLogNamespace);
            BKDistributedLogNamespace bkns = (BKDistributedLogNamespace) getNamespace();
            final ZooKeeperClient zkc = ((BKNamespaceDriver) bkns.getNamespaceDriver()).getWriterZKC();
            final BookKeeperClient bkc = ((BKNamespaceDriver) bkns.getNamespaceDriver()).getReaderBKC();
            try {
                List<String> pools = zkc.get().getChildren(rootPath, false);
                final LinkedBlockingQueue<String> poolsToDelete = new LinkedBlockingQueue<String>();
                if (getForce() || IOUtils.confirmPrompt("Are you sure you want to delete allocator pools : " + pools)) {
                    for (String pool : pools) {
                        poolsToDelete.add(rootPath + "/" + pool);
                    }
                    final CountDownLatch doneLatch = new CountDownLatch(concurrency);
                    for (int i = 0; i < concurrency; i++) {
                        final int tid = i;
                        executorService.submit(new Runnable() {
                            @Override
                            public void run() {
                                while (!poolsToDelete.isEmpty()) {
                                    String poolPath = poolsToDelete.poll();
                                    if (null == poolPath) {
                                        break;
                                    }
                                    try {
                                        LedgerAllocator allocator =
                                                LedgerAllocatorUtils.createLedgerAllocatorPool(poolPath, 0, getConf(),
                                                        zkc, bkc,
                                                        allocationExecutor);
                                        allocator.delete();
                                        System.out.println("Deleted allocator pool : " + poolPath + " .");
                                    } catch (IOException ioe) {
                                        System.err.println("Failed to delete allocator pool " + poolPath + " : " + ioe.getMessage());
                                    }
                                }
                                doneLatch.countDown();
                                System.out.println("Thread " + tid + " is done.");
                            }
                        });
                    }
                    doneLatch.await();
                }
            } finally {
                executorService.shutdown();
                allocationExecutor.shutdown();
            }
            return 0;
        }

        @Override
        protected String getUsage() {
            return "delete_allocator_pool";
        }
    }

    public static class ListCommand extends PerDLCommand {

        boolean printMetadata = false;
        boolean printHex = false;

        ListCommand() {
            super("list", "list streams of a given distributedlog instance");
            options.addOption("m", "meta", false, "Print metadata associated with each stream");
            options.addOption("x", "hex", false, "Print metadata in hex format");
        }

        @Override
        protected void parseCommandLine(CommandLine cmdline) throws ParseException {
            super.parseCommandLine(cmdline);
            printMetadata = cmdline.hasOption("m");
            printHex = cmdline.hasOption("x");
        }

        @Override
        protected String getUsage() {
            return "list [options]";
        }

        @Override
        protected int runCmd() throws Exception {
            printStreams(getNamespace());
            return 0;
        }

        protected void printStreams(Namespace namespace) throws Exception {
            Iterator<String> streams = namespace.getLogs();
            System.out.println("Streams under " + getUri() + " : ");
            System.out.println("--------------------------------");
            while (streams.hasNext()) {
                String streamName = streams.next();
                System.out.println(streamName);
                if (!printMetadata) {
                    continue;
                }
                MetadataAccessor accessor =
                        namespace.getNamespaceDriver().getMetadataAccessor(streamName);
                byte[] metadata = accessor.getMetadata();
                if (null == metadata || metadata.length == 0) {
                    continue;
                }
                if (printHex) {
                    System.out.println(Hex.encodeHexString(metadata));
                } else {
                    System.out.println(new String(metadata, UTF_8));
                }
                System.out.println("");
            }
            System.out.println("--------------------------------");
        }
    }

    public static class WatchNamespaceCommand extends PerDLCommand implements NamespaceListener {
        private Set<String> currentSet = Sets.<String>newHashSet();
        private CountDownLatch doneLatch = new CountDownLatch(1);

        WatchNamespaceCommand() {
            super("watch", "watch and report changes for a dl namespace");
        }

        @Override
        protected void parseCommandLine(CommandLine cmdline) throws ParseException {
            super.parseCommandLine(cmdline);
        }

        @Override
        protected String getUsage() {
            return "watch [options]";
        }

        @Override
        protected int runCmd() throws Exception {
            watchAndReportChanges(getNamespace());
            doneLatch.await();
            return 0;
        }

        @Override
        public synchronized void onStreamsChanged(Iterator<String> streams) {
            Set<String> updatedSet = Sets.newHashSet(streams);
            Set<String> oldStreams = Sets.difference(currentSet, updatedSet);
            Set<String> newStreams = Sets.difference(updatedSet, currentSet);
            currentSet = updatedSet;

            System.out.println("Old streams : ");
            for (String stream : oldStreams) {
                System.out.println(stream);
            }

            System.out.println("New streams : ");
            for (String stream : newStreams) {
                System.out.println(stream);
            }

            System.out.println("");
        }

        protected void watchAndReportChanges(Namespace namespace) throws Exception {
            namespace.registerNamespaceListener(this);
        }
    }

    protected static class InspectCommand extends PerDLCommand {

        int numThreads = 1;
        String streamPrefix = null;
        boolean printInprogressOnly = false;
        boolean dumpEntries = false;
        boolean orderByTime = false;
        boolean printStreamsOnly = false;
        boolean checkInprogressOnly = false;

        InspectCommand() {
            super("inspect", "Inspect streams under a given dl uri to find any potential corruptions");
            options.addOption("t", "threads", true, "Number threads to do inspection.");
            options.addOption("ft", "filter", true, "Stream filter by prefix");
            options.addOption("i", "inprogress", false, "Print inprogress log segments only");
            options.addOption("d", "dump", false, "Dump entries of inprogress log segments");
            options.addOption("ot", "orderbytime", false, "Order the log segments by completion time");
            options.addOption("pso", "print-stream-only", false, "Print streams only");
            options.addOption("cio", "check-inprogress-only", false, "Check duplicated inprogress only");
        }

        @Override
        protected void parseCommandLine(CommandLine cmdline) throws ParseException {
            super.parseCommandLine(cmdline);
            if (cmdline.hasOption("t")) {
                numThreads = Integer.parseInt(cmdline.getOptionValue("t"));
            }
            if (cmdline.hasOption("ft")) {
                streamPrefix = cmdline.getOptionValue("ft");
            }
            printInprogressOnly = cmdline.hasOption("i");
            dumpEntries = cmdline.hasOption("d");
            orderByTime = cmdline.hasOption("ot");
            printStreamsOnly = cmdline.hasOption("pso");
            checkInprogressOnly = cmdline.hasOption("cio");
        }

        @Override
        protected int runCmd() throws Exception {
            SortedMap<String, List<Pair<LogSegmentMetadata, List<String>>>> corruptedCandidates =
                    new TreeMap<String, List<Pair<LogSegmentMetadata, List<String>>>>();
            inspectStreams(corruptedCandidates);
            System.out.println("Corrupted Candidates : ");
            if (printStreamsOnly) {
                System.out.println(corruptedCandidates.keySet());
                return 0;
            }
            for (Map.Entry<String, List<Pair<LogSegmentMetadata, List<String>>>> entry : corruptedCandidates.entrySet()) {
                System.out.println(entry.getKey() + " : \n");
                for (Pair<LogSegmentMetadata, List<String>> pair : entry.getValue()) {
                    System.out.println("\t - " + pair.getLeft());
                    if (printInprogressOnly && dumpEntries) {
                        int i = 0;
                        for (String entryData : pair.getRight()) {
                            System.out.println("\t" + i + "\t: " + entryData);
                            ++i;
                        }
                    }
                }
                System.out.println();
            }
            return 0;
        }

        private void inspectStreams(final SortedMap<String, List<Pair<LogSegmentMetadata, List<String>>>> corruptedCandidates)
                throws Exception {
            Iterator<String> streamCollection = getNamespace().getLogs();
            final List<String> streams = new ArrayList<String>();
            while (streamCollection.hasNext()) {
                String s = streamCollection.next();
                if (null != streamPrefix) {
                    if (s.startsWith(streamPrefix)) {
                        streams.add(s);
                    }
                } else {
                    streams.add(s);
                }
            }
            if (0 == streams.size()) {
                return;
            }
            println("Streams : " + streams);
            if (!getForce() && !IOUtils.confirmPrompt("Are you sure you want to inspect " + streams.size() + " streams")) {
                return;
            }
            numThreads = Math.min(streams.size(), numThreads);
            final int numStreamsPerThreads = streams.size() / numThreads;
            Thread[] threads = new Thread[numThreads];
            for (int i = 0; i < numThreads; i++) {
                final int tid = i;
                threads[i] = new Thread("Inspect-" + i) {
                    @Override
                    public void run() {
                        try {
                            inspectStreams(streams, tid, numStreamsPerThreads, corruptedCandidates);
                            System.out.println("Thread " + tid + " finished.");
                        } catch (Exception e) {
                            System.err.println("Thread " + tid + " quits with exception : " + e.getMessage());
                        }
                    }
                };
                threads[i].start();
            }
            for (int i = 0; i < numThreads; i++) {
                threads[i].join();
            }
        }

        private void inspectStreams(List<String> streams,
                                    int tid,
                                    int numStreamsPerThreads,
                                    SortedMap<String, List<Pair<LogSegmentMetadata, List<String>>>> corruptedCandidates)
                throws Exception {
            int startIdx = tid * numStreamsPerThreads;
            int endIdx = Math.min(streams.size(), (tid + 1) * numStreamsPerThreads);
            for (int i = startIdx; i < endIdx; i++) {
                String s = streams.get(i);
                BookKeeperClient bkc = getBookKeeperClient();
                DistributedLogManager dlm = getNamespace().openLog(s);
                try {
                    List<LogSegmentMetadata> segments = dlm.getLogSegments();
                    if (segments.size() <= 1) {
                        continue;
                    }
                    boolean isCandidate = false;
                    if (checkInprogressOnly) {
                        Set<Long> inprogressSeqNos = new HashSet<Long>();
                        for (LogSegmentMetadata segment : segments) {
                            if (segment.isInProgress()) {
                                inprogressSeqNos.add(segment.getLogSegmentSequenceNumber());
                            }
                        }
                        for (LogSegmentMetadata segment : segments) {
                            if (!segment.isInProgress() && inprogressSeqNos.contains(segment.getLogSegmentSequenceNumber())) {
                                isCandidate = true;
                            }
                        }
                    } else {
                        LogSegmentMetadata firstSegment = segments.get(0);
                        long lastSeqNo = firstSegment.getLogSegmentSequenceNumber();

                        for (int j = 1; j < segments.size(); j++) {
                            LogSegmentMetadata nextSegment = segments.get(j);
                            if (lastSeqNo + 1 != nextSegment.getLogSegmentSequenceNumber()) {
                                isCandidate = true;
                                break;
                            }
                            ++lastSeqNo;
                        }
                    }
                    if (isCandidate) {
                        if (orderByTime) {
                            Collections.sort(segments, LOGSEGMENT_COMPARATOR_BY_TIME);
                        }
                        List<Pair<LogSegmentMetadata, List<String>>> ledgers =
                                new ArrayList<Pair<LogSegmentMetadata, List<String>>>();
                        for (LogSegmentMetadata seg : segments) {
                            LogSegmentMetadata segment = seg;
                            List<String> dumpedEntries = new ArrayList<String>();
                            if (segment.isInProgress()) {
                                LedgerHandle lh = bkc.get().openLedgerNoRecovery(segment.getLogSegmentId(), BookKeeper.DigestType.CRC32,
                                                                                 dlConf.getBKDigestPW().getBytes(UTF_8));
                                try {
                                    long lac = lh.readLastConfirmed();
                                    segment = segment.mutator().setLastEntryId(lac).build();
                                    if (printInprogressOnly && dumpEntries && lac >= 0) {
                                        Enumeration<LedgerEntry> entries = lh.readEntries(0L, lac);
                                        while (entries.hasMoreElements()) {
                                            LedgerEntry entry = entries.nextElement();
                                            dumpedEntries.add(new String(entry.getEntry(), UTF_8));
                                        }
                                    }
                                } finally {
                                    lh.close();
                                }
                            }
                            if (printInprogressOnly) {
                                if (segment.isInProgress()) {
                                    ledgers.add(Pair.of(segment, dumpedEntries));
                                }
                            } else {
                                ledgers.add(Pair.of(segment, EMPTY_LIST));
                            }
                        }
                        synchronized (corruptedCandidates) {
                            corruptedCandidates.put(s, ledgers);
                        }
                    }
                } finally {
                    dlm.close();
                }
            }
        }

        @Override
        protected String getUsage() {
            return "inspect [options]";
        }
    }

    protected static class TruncateCommand extends PerDLCommand {

        int numThreads = 1;
        String streamPrefix = null;
        boolean deleteStream = false;

        TruncateCommand() {
            super("truncate", "truncate streams under a given dl uri");
            options.addOption("t", "threads", true, "Number threads to do truncation");
            options.addOption("ft", "filter", true, "Stream filter by prefix");
            options.addOption("d", "delete", false, "Delete Stream");
        }

        @Override
        protected void parseCommandLine(CommandLine cmdline) throws ParseException {
            super.parseCommandLine(cmdline);
            if (cmdline.hasOption("t")) {
                numThreads = Integer.parseInt(cmdline.getOptionValue("t"));
            }
            if (cmdline.hasOption("ft")) {
                streamPrefix = cmdline.getOptionValue("ft");
            }
            if (cmdline.hasOption("d")) {
                deleteStream = true;
            }
        }

        @Override
        protected String getUsage() {
            return "truncate [options]";
        }

        protected void setFilter(String filter) {
            this.streamPrefix = filter;
        }

        @Override
        protected int runCmd() throws Exception {
            getConf().setZkAclId(getZkAclId());
            return truncateStreams(getNamespace());
        }

        private int truncateStreams(final Namespace namespace) throws Exception {
            Iterator<String> streamCollection = namespace.getLogs();
            final List<String> streams = new ArrayList<String>();
            while (streamCollection.hasNext()) {
                String s = streamCollection.next();
                if (null != streamPrefix) {
                    if (s.startsWith(streamPrefix)) {
                        streams.add(s);
                    }
                } else {
                    streams.add(s);
                }
            }
            if (0 == streams.size()) {
                return 0;
            }
            System.out.println("Streams : " + streams);
            if (!getForce() && !IOUtils.confirmPrompt("Do you want to truncate " + streams.size() + " streams ?")) {
                return 0;
            }
            numThreads = Math.min(streams.size(), numThreads);
            final int numStreamsPerThreads = streams.size() / numThreads + 1;
            Thread[] threads = new Thread[numThreads];
            for (int i = 0; i < numThreads; i++) {
                final int tid = i;
                threads[i] = new Thread("Truncate-" + i) {
                    @Override
                    public void run() {
                        try {
                            truncateStreams(namespace, streams, tid, numStreamsPerThreads);
                            System.out.println("Thread " + tid + " finished.");
                        } catch (IOException e) {
                            System.err.println("Thread " + tid + " quits with exception : " + e.getMessage());
                        }
                    }
                };
                threads[i].start();
            }
            for (int i = 0; i < numThreads; i++) {
                threads[i].join();
            }
            return 0;
        }

        private void truncateStreams(Namespace namespace, List<String> streams,
                                     int tid, int numStreamsPerThreads) throws IOException {
            int startIdx = tid * numStreamsPerThreads;
            int endIdx = Math.min(streams.size(), (tid + 1) * numStreamsPerThreads);
            for (int i = startIdx; i < endIdx; i++) {
                String s = streams.get(i);
                DistributedLogManager dlm = namespace.openLog(s);
                try {
                    if (deleteStream) {
                        dlm.delete();
                    } else {
                        dlm.purgeLogsOlderThan(Long.MAX_VALUE);
                    }
                } finally {
                    dlm.close();
                }
            }
        }
    }

    public static class SimpleBookKeeperClient {
        BookKeeperClient bkc;
        ZooKeeperClient zkc;

        public SimpleBookKeeperClient(DistributedLogConfiguration conf, URI uri) {
            try {
                zkc = ZooKeeperClientBuilder.newBuilder()
                    .sessionTimeoutMs(conf.getZKSessionTimeoutMilliseconds())
                    .zkAclId(conf.getZkAclId())
                    .uri(uri)
                    .build();
                BKDLConfig bkdlConfig = BKDLConfig.resolveDLConfig(zkc, uri);
                BKDLConfig.propagateConfiguration(bkdlConfig, conf);
                bkc = BookKeeperClientBuilder.newBuilder()
                        .zkc(zkc)
                        .dlConfig(conf)
                        .ledgersPath(bkdlConfig.getBkLedgersPath())
                        .name("dlog")
                        .build();
            } catch (Exception e) {
                close();
            }
        }
        public BookKeeperClient client() {
            return bkc;
        }
        public void close() {
            if (null != bkc) {
                bkc.close();
            }
            if (null != zkc) {
                zkc.close();
            }
        }
    }

    protected static class ShowCommand extends PerStreamCommand {

        SimpleBookKeeperClient bkc = null;
        boolean listSegments = true;
        boolean listEppStats = false;
        long firstLid = 0;
        long lastLid = -1;

        ShowCommand() {
            super("show", "show metadata of a given stream and list segments");
            options.addOption("ns", "no-log-segments", false, "Do not list log segment metadata");
            options.addOption("lp", "placement-stats", false, "Show ensemble placement stats");
            options.addOption("fl", "first-ledger", true, "First log sement no");
            options.addOption("ll", "last-ledger", true, "Last log sement no");
        }

        @Override
        protected void parseCommandLine(CommandLine cmdline) throws ParseException {
            super.parseCommandLine(cmdline);
            if (cmdline.hasOption("fl")) {
                try {
                    firstLid = Long.parseLong(cmdline.getOptionValue("fl"));
                } catch (NumberFormatException nfe) {
                    throw new ParseException("Invalid ledger id " + cmdline.getOptionValue("fl"));
                }
            }
            if (firstLid < 0) {
                throw new IllegalArgumentException("Invalid ledger id " + firstLid);
            }
            if (cmdline.hasOption("ll")) {
                try {
                    lastLid = Long.parseLong(cmdline.getOptionValue("ll"));
                } catch (NumberFormatException nfe) {
                    throw new ParseException("Invalid ledger id " + cmdline.getOptionValue("ll"));
                }
            }
            if (lastLid != -1 && firstLid > lastLid) {
                throw new IllegalArgumentException("Invalid ledger ids " + firstLid + " " + lastLid);
            }
            listSegments = !cmdline.hasOption("ns");
            listEppStats = cmdline.hasOption("lp");
        }

        @Override
        protected int runCmd() throws Exception {
            DistributedLogManager dlm = getNamespace().openLog(getStreamName());
            try {
                if (listEppStats) {
                    bkc = new SimpleBookKeeperClient(getConf(), getUri());
                }
                printMetadata(dlm);
            } finally {
                dlm.close();
                if (null != bkc) {
                    bkc.close();
                }
            }
            return 0;
        }

        private void printMetadata(DistributedLogManager dlm) throws Exception {
            printHeader(dlm);
            if (listSegments) {
                System.out.println("Ledgers : ");
                List<LogSegmentMetadata> segments = dlm.getLogSegments();
                for (LogSegmentMetadata segment : segments) {
                    if (include(segment)) {
                        printLedgerRow(segment);
                    }
                }
            }
        }

        private void printHeader(DistributedLogManager dlm) throws Exception {
            DLSN firstDlsn = FutureUtils.result(dlm.getFirstDLSNAsync());
            boolean endOfStreamMarked = dlm.isEndOfStreamMarked();
            DLSN lastDlsn = dlm.getLastDLSN();
            long firstTxnId = dlm.getFirstTxId();
            long lastTxnId = dlm.getLastTxId();
            long recordCount = dlm.getLogRecordCount();
            String result = String.format("Stream : (firstTxId=%d, lastTxid=%d, firstDlsn=%s, lastDlsn=%s, endOfStreamMarked=%b, recordCount=%d)",
                firstTxnId, lastTxnId, getDlsnName(firstDlsn), getDlsnName(lastDlsn), endOfStreamMarked, recordCount);
            System.out.println(result);
            if (listEppStats) {
                printEppStatsHeader(dlm);
            }
        }

        boolean include(LogSegmentMetadata segment) {
            return (firstLid <= segment.getLogSegmentSequenceNumber() && (lastLid == -1 || lastLid >= segment.getLogSegmentSequenceNumber()));
        }

        private void printEppStatsHeader(DistributedLogManager dlm) throws Exception {
            String label = "Ledger Placement :";
            System.out.println(label);
            Map<BookieSocketAddress, Integer> totals = new HashMap<BookieSocketAddress, Integer>();
            List<LogSegmentMetadata> segments = dlm.getLogSegments();
            for (LogSegmentMetadata segment : segments) {
                if (include(segment)) {
                    merge(totals, getBookieStats(segment));
                }
            }
            List<Map.Entry<BookieSocketAddress, Integer>> entries = new ArrayList<Map.Entry<BookieSocketAddress, Integer>>(totals.entrySet());
            Collections.sort(entries, new Comparator<Map.Entry<BookieSocketAddress, Integer>>() {
                @Override
                public int compare(Map.Entry<BookieSocketAddress, Integer> o1, Map.Entry<BookieSocketAddress, Integer> o2) {
                    return o2.getValue() - o1.getValue();
                }
            });
            int width = 0;
            int totalEntries = 0;
            for (Map.Entry<BookieSocketAddress, Integer> entry : entries) {
                width = Math.max(width, label.length() + 1 + entry.getKey().toString().length());
                totalEntries += entry.getValue();
            }
            for (Map.Entry<BookieSocketAddress, Integer> entry : entries) {
                System.out.println(String.format("%"+width+"s\t%6.2f%%\t\t%d", entry.getKey(), entry.getValue()*1.0/totalEntries, entry.getValue()));
            }
        }

        private void printLedgerRow(LogSegmentMetadata segment) throws Exception {
            System.out.println(segment.getLogSegmentSequenceNumber() + "\t: " + segment);
        }

        private Map<BookieSocketAddress, Integer> getBookieStats(LogSegmentMetadata segment) throws Exception {
            Map<BookieSocketAddress, Integer> stats = new HashMap<BookieSocketAddress, Integer>();
            LedgerHandle lh = bkc.client().get().openLedgerNoRecovery(segment.getLogSegmentId(), BookKeeper.DigestType.CRC32,
                    getConf().getBKDigestPW().getBytes(UTF_8));
            long eidFirst = 0;
            for (SortedMap.Entry<Long, ArrayList<BookieSocketAddress>> entry : LedgerReader.bookiesForLedger(lh).entrySet()) {
                long eidLast = entry.getKey().longValue();
                long count = eidLast - eidFirst + 1;
                for (BookieSocketAddress bookie : entry.getValue()) {
                    merge(stats, bookie, (int) count);
                }
                eidFirst = eidLast;
            }
            return stats;
        }

        void merge(Map<BookieSocketAddress, Integer> m, BookieSocketAddress bookie, Integer count) {
            if (m.containsKey(bookie)) {
                m.put(bookie, count + m.get(bookie).intValue());
            } else {
                m.put(bookie, count);
            }
        }

        void merge(Map<BookieSocketAddress, Integer> m1, Map<BookieSocketAddress, Integer> m2) {
            for (Map.Entry<BookieSocketAddress, Integer> entry : m2.entrySet()) {
                merge(m1, entry.getKey(), entry.getValue());
            }
        }

        String getDlsnName(DLSN dlsn) {
            if (dlsn.equals(DLSN.InvalidDLSN)) {
                return "InvalidDLSN";
            }
            return dlsn.toString();
        }

        @Override
        protected String getUsage() {
            return "show [options]";
        }
    }

    static class CountCommand extends PerStreamCommand {

        DLSN startDLSN = null;
        DLSN endDLSN = null;

        protected CountCommand() {
            super("count", "count number records between dlsns");
        }

        @Override
        protected void parseCommandLine(CommandLine cmdline) throws ParseException {
            super.parseCommandLine(cmdline);
            String[] args = cmdline.getArgs();
            if (args.length < 1) {
                throw new ParseException("Must specify at least start dlsn.");
            }
            if (args.length >= 1) {
                startDLSN = parseDLSN(args[0]);
            }
            if (args.length >= 2) {
                endDLSN = parseDLSN(args[1]);
            }
        }

        @Override
        protected int runCmd() throws Exception {
            DistributedLogManager dlm = getNamespace().openLog(getStreamName());
            try {
                long count = 0;
                if (null == endDLSN) {
                    count = countToLastRecord(dlm);
                } else {
                    count = countFromStartToEnd(dlm);
                }
                System.out.println("total is " + count + " records.");
                return 0;
            } finally {
                dlm.close();
            }
        }

        int countFromStartToEnd(DistributedLogManager dlm) throws Exception {
            int count = 0;
            try {
                LogReader reader = dlm.getInputStream(startDLSN);
                try {
                    LogRecordWithDLSN record = reader.readNext(false);
                    LogRecordWithDLSN preRecord = record;
                    System.out.println("first record : " + record);
                    while (null != record) {
                        if (record.getDlsn().compareTo(endDLSN) > 0) {
                            break;
                        }
                        ++count;
                        if (count % 1000 == 0) {
                            logger.info("read {} records from {}...", count, getStreamName());
                        }
                        preRecord = record;
                        record = reader.readNext(false);
                    }
                    System.out.println("last record : " + preRecord);
                } finally {
                    reader.close();
                }
            } finally {
                dlm.close();
            }
            return count;
        }

        long countToLastRecord(DistributedLogManager dlm) throws Exception {
            return FutureUtils.result(dlm.getLogRecordCountAsync(startDLSN)).longValue();
        }

        @Override
        protected String getUsage() {
            return "count <start> <end>";
        }
    }

    public static class DeleteCommand extends PerStreamCommand {

        protected DeleteCommand() {
            super("delete", "delete a given stream");
        }

        @Override
        protected int runCmd() throws Exception {
            getConf().setZkAclId(getZkAclId());
            DistributedLogManager dlm = getNamespace().openLog(getStreamName());
            try {
                dlm.delete();
            } finally {
                dlm.close();
            }
            return 0;
        }

        @Override
        protected String getUsage() {
            return "delete";
        }
    }

    public static class DeleteLedgersCommand extends PerDLCommand {

        private final List<Long> ledgers = new ArrayList<Long>();

        int numThreads = 1;

        protected DeleteLedgersCommand() {
            super("delete_ledgers", "delete given ledgers");
            options.addOption("l", "ledgers", true, "List of ledgers, separated by comma");
            options.addOption("lf", "ledgers-file", true, "File of list of ledgers, each line has a ledger id");
            options.addOption("t", "concurrency", true, "Number of threads to run deletions");
        }

        @Override
        protected void parseCommandLine(CommandLine cmdline) throws ParseException {
            super.parseCommandLine(cmdline);
            if (cmdline.hasOption("l") && cmdline.hasOption("lf")) {
                throw new ParseException("Please specify ledgers: either use list or use file only.");
            }
            if (!cmdline.hasOption("l") && !cmdline.hasOption("lf")) {
                throw new ParseException("No ledgers specified. Please specify ledgers either use list or use file only.");
            }
            if (cmdline.hasOption("l")) {
                String ledgersStr = cmdline.getOptionValue("l");
                String[] ledgerStrs = ledgersStr.split(",");
                for (String ledgerStr : ledgerStrs) {
                    ledgers.add(Long.parseLong(ledgerStr));
                }
            }
            if (cmdline.hasOption("lf")) {
                BufferedReader br = null;
                try {

                    br = new BufferedReader(new InputStreamReader(
                            new FileInputStream(new File(cmdline.getOptionValue("lf"))), UTF_8.name()));
                    String line;
                    while ((line = br.readLine()) != null) {
                        ledgers.add(Long.parseLong(line));
                    }
                } catch (FileNotFoundException e) {
                    throw new ParseException("No ledgers file " + cmdline.getOptionValue("lf") + " found.");
                } catch (IOException e) {
                    throw new ParseException("Invalid ledgers file " + cmdline.getOptionValue("lf") + " found.");
                } finally {
                    if (null != br) {
                        try {
                            br.close();
                        } catch (IOException e) {
                            // no-op
                        }
                    }
                }
            }
            if (cmdline.hasOption("t")) {
                numThreads = Integer.parseInt(cmdline.getOptionValue("t"));
            }
        }

        @Override
        protected String getUsage() {
            return "delete_ledgers [options]";
        }

        @Override
        protected int runCmd() throws Exception {
            ExecutorService executorService = Executors.newFixedThreadPool(numThreads);
            try {
                final AtomicInteger numLedgers = new AtomicInteger(0);
                final CountDownLatch doneLatch = new CountDownLatch(numThreads);
                final AtomicInteger numFailures = new AtomicInteger(0);
                final LinkedBlockingQueue<Long> ledgerQueue =
                        new LinkedBlockingQueue<Long>();
                ledgerQueue.addAll(ledgers);
                for (int i = 0; i < numThreads; i++) {
                    final int tid = i;
                    executorService.submit(new Runnable() {
                        @Override
                        public void run() {
                            while (true) {
                                Long ledger = ledgerQueue.poll();
                                if (null == ledger) {
                                    break;
                                }
                                try {
                                    getBookKeeperClient().get().deleteLedger(ledger);
                                    int numLedgersDeleted = numLedgers.incrementAndGet();
                                    if (numLedgersDeleted % 1000 == 0) {
                                        System.out.println("Deleted " + numLedgersDeleted + " ledgers.");
                                    }
                                } catch (BKException.BKNoSuchLedgerExistsException e) {
                                    int numLedgersDeleted = numLedgers.incrementAndGet();
                                    if (numLedgersDeleted % 1000 == 0) {
                                        System.out.println("Deleted " + numLedgersDeleted + " ledgers.");
                                    }
                                } catch (Exception e) {
                                    numFailures.incrementAndGet();
                                    break;
                                }
                            }
                            doneLatch.countDown();
                            System.out.println("Thread " + tid + " quits");
                        }
                    });
                }
                doneLatch.await();
                if (numFailures.get() > 0) {
                    throw new IOException("Encounter " + numFailures.get() + " failures during deleting ledgers");
                }
            } finally {
                executorService.shutdown();
            }
            return 0;
        }
    }

    public static class CreateCommand extends PerDLCommand {

        final List<String> streams = new ArrayList<String>();

        String streamPrefix = null;
        String streamExpression = null;

        CreateCommand() {
            super("create", "create streams under a given namespace");
            options.addOption("r", "prefix", true, "Prefix of stream name. E.g. 'QuantumLeapTest-'.");
            options.addOption("e", "expression", true, "Expression to generate stream suffix. " +
                              "Currently we support range 'x-y', list 'x,y,z' and name 'xyz'");
        }

        @Override
        protected void parseCommandLine(CommandLine cmdline) throws ParseException {
            super.parseCommandLine(cmdline);
            if (cmdline.hasOption("r")) {
                streamPrefix = cmdline.getOptionValue("r");
            }
            if (cmdline.hasOption("e")) {
                streamExpression = cmdline.getOptionValue("e");
            }
            if (null == streamPrefix || null == streamExpression) {
                throw new ParseException("Please specify stream prefix & expression.");
            }
        }

        protected void generateStreams(String streamPrefix, String streamExpression) throws ParseException {
            // parse the stream expression
            if (streamExpression.contains("-")) {
                // a range expression
                String[] parts = streamExpression.split("-");
                if (parts.length != 2) {
                    throw new ParseException("Invalid stream index range : " + streamExpression);
                }
                try {
                    int start = Integer.parseInt(parts[0]);
                    int end = Integer.parseInt(parts[1]);
                    if (start > end) {
                        throw new ParseException("Invalid stream index range : " + streamExpression);
                    }
                    for (int i = start; i <= end; i++) {
                        streams.add(streamPrefix + i);
                    }
                } catch (NumberFormatException nfe) {
                    throw new ParseException("Invalid stream index range : " + streamExpression);
                }
            } else if (streamExpression.contains(",")) {
                // a list expression
                String[] parts = streamExpression.split(",");
                try {
                    for (String part : parts) {
                        int idx = Integer.parseInt(part);
                        streams.add(streamPrefix + idx);
                    }
                } catch (NumberFormatException nfe) {
                    throw new ParseException("Invalid stream suffix list : " + streamExpression);
                }
            } else {
                streams.add(streamPrefix + streamExpression);
            }
        }

        @Override
        protected int runCmd() throws Exception {
            generateStreams(streamPrefix, streamExpression);
            if (streams.isEmpty()) {
                System.out.println("Nothing to create.");
                return 0;
            }
            if (!getForce() && !IOUtils.confirmPrompt("You are going to create streams : " + streams)) {
                return 0;
            }
            getConf().setZkAclId(getZkAclId());
            for (String stream : streams) {
                getNamespace().createLog(stream);
            }
            return 0;
        }

        @Override
        protected String getUsage() {
            return "create [options]";
        }

        protected void setPrefix(String prefix) {
            this.streamPrefix = prefix;
        }

        protected void setExpression(String expression) {
            this.streamExpression = expression;
        }
    }

    protected static class DumpCommand extends PerStreamCommand {

        boolean printHex = false;
        boolean skipPayload = false;
        Long fromTxnId = null;
        DLSN fromDLSN = null;
        int count = 100;

        DumpCommand() {
            super("dump", "dump records of a given stream");
            options.addOption("x", "hex", false, "Print record in hex format");
            options.addOption("sp", "skip-payload", false, "Skip printing the payload of the record");
            options.addOption("o", "offset", true, "Txn ID to start dumping.");
            options.addOption("n", "seqno", true, "Sequence Number to start dumping");
            options.addOption("e", "eid", true, "Entry ID to start dumping");
            options.addOption("t", "slot", true, "Slot to start dumping");
            options.addOption("l", "limit", true, "Number of entries to dump. Default is 100.");
        }

        @Override
        protected void parseCommandLine(CommandLine cmdline) throws ParseException {
            super.parseCommandLine(cmdline);
            printHex = cmdline.hasOption("x");
            skipPayload = cmdline.hasOption("sp");
            if (cmdline.hasOption("o")) {
                try {
                    fromTxnId = Long.parseLong(cmdline.getOptionValue("o"));
                } catch (NumberFormatException nfe) {
                    throw new ParseException("Invalid txn id " + cmdline.getOptionValue("o"));
                }
            }
            if (cmdline.hasOption("l")) {
                try {
                    count = Integer.parseInt(cmdline.getOptionValue("l"));
                } catch (NumberFormatException nfe) {
                    throw new ParseException("Invalid count " + cmdline.getOptionValue("l"));
                }
                if (count <= 0) {
                    throw new ParseException("Negative count found : " + count);
                }
            }
            if (cmdline.hasOption("n")) {
                long seqno;
                try {
                    seqno = Long.parseLong(cmdline.getOptionValue("n"));
                } catch (NumberFormatException nfe) {
                    throw new ParseException("Invalid sequence number " + cmdline.getOptionValue("n"));
                }
                long eid;
                if (cmdline.hasOption("e")) {
                    eid = Long.parseLong(cmdline.getOptionValue("e"));
                } else {
                    eid = 0;
                }
                long slot;
                if (cmdline.hasOption("t")) {
                    slot = Long.parseLong(cmdline.getOptionValue("t"));
                } else {
                    slot = 0;
                }
                fromDLSN = new DLSN(seqno, eid, slot);
            }
            if (null == fromTxnId && null == fromDLSN) {
                throw new ParseException("No start Txn/DLSN is specified.");
            }
        }

        @Override
        protected int runCmd() throws Exception {
            DistributedLogManager dlm = getNamespace().openLog(getStreamName());
            long totalCount = dlm.getLogRecordCount();
            try {
                AsyncLogReader reader;
                Object startOffset;
                try {
                    DLSN lastDLSN = FutureUtils.result(dlm.getLastDLSNAsync());
                    System.out.println("Last DLSN : " + lastDLSN);
                    if (null == fromDLSN) {
                        reader = dlm.getAsyncLogReader(fromTxnId);
                        startOffset = fromTxnId;
                    } else {
                        reader = dlm.getAsyncLogReader(fromDLSN);
                        startOffset = fromDLSN;
                    }
                } catch (LogNotFoundException lee) {
                    System.out.println("No stream found to dump records.");
                    return 0;
                }
                try {
                    System.out.println(String.format("Dump records for %s (from = %s, dump count = %d, total records = %d)",
                            getStreamName(), startOffset, count, totalCount));

                    dumpRecords(reader);
                } finally {
                    Utils.close(reader);
                }
            } finally {
                dlm.close();
            }
            return 0;
        }

        private void dumpRecords(AsyncLogReader reader) throws Exception {
            int numRead = 0;
            LogRecord record = FutureUtils.result(reader.readNext());
            while (record != null) {
                // dump the record
                dumpRecord(record);
                ++numRead;
                if (numRead >= count) {
                    break;
                }
                record = FutureUtils.result(reader.readNext());
            }
            if (numRead == 0) {
                System.out.println("No records.");
            } else {
                System.out.println("------------------------------------------------");
            }
        }

        private void dumpRecord(LogRecord record) {
            System.out.println("------------------------------------------------");
            if (record instanceof LogRecordWithDLSN) {
                System.out.println("Record (txn = " + record.getTransactionId() + ", bytes = "
                        + record.getPayload().length + ", dlsn = "
                        + ((LogRecordWithDLSN) record).getDlsn() + ", sequence id = "
                        + ((LogRecordWithDLSN) record).getSequenceId() + ")");
            } else {
                System.out.println("Record (txn = " + record.getTransactionId() + ", bytes = "
                        + record.getPayload().length + ")");
            }
            System.out.println("");

            if (skipPayload) {
                return;
            }

            if (printHex) {
                System.out.println(Hex.encodeHexString(record.getPayload()));
            } else {
                System.out.println(new String(record.getPayload(), UTF_8));
            }
        }

        @Override
        protected String getUsage() {
            return "dump [options]";
        }

        protected void setFromTxnId(Long fromTxnId) {
            this.fromTxnId = fromTxnId;
        }
    }

    /**
     * TODO: refactor inspect & inspectstream
     * TODO: support force
     *
     * inspectstream -lac -gap (different options for different operations for a single stream)
     * inspect -lac -gap (inspect the namespace, which will use inspect stream)
     */
    static class InspectStreamCommand extends PerStreamCommand {

        InspectStreamCommand() {
            super("inspectstream", "Inspect a given stream to identify any metadata corruptions");
        }

        @Override
        protected int runCmd() throws Exception {
            DistributedLogManager dlm = getNamespace().openLog(getStreamName());
            try {
                return inspectAndRepair(dlm.getLogSegments());
            } finally {
                dlm.close();
            }
        }

        protected int inspectAndRepair(List<LogSegmentMetadata> segments) throws Exception {
            LogSegmentMetadataStore metadataStore = getLogSegmentMetadataStore();
            ZooKeeperClient zkc = getZooKeeperClient();
            BKDLConfig bkdlConfig = BKDLConfig.resolveDLConfig(zkc, getUri());
            BKDLConfig.propagateConfiguration(bkdlConfig, getConf());
            BookKeeperClient bkc = BookKeeperClientBuilder.newBuilder()
                    .dlConfig(getConf())
                    .zkServers(bkdlConfig.getBkZkServersForReader())
                    .ledgersPath(bkdlConfig.getBkLedgersPath())
                    .name("dlog")
                    .build();
            try {
                List<LogSegmentMetadata> segmentsToRepair = inspectLogSegments(bkc, segments);
                if (segmentsToRepair.isEmpty()) {
                    System.out.println("The stream is good. No log segments to repair.");
                    return 0;
                }
                System.out.println(segmentsToRepair.size() + " segments to repair : ");
                System.out.println(segmentsToRepair);
                System.out.println();
                if (!IOUtils.confirmPrompt("Do you want to repair them (Y/N): ")) {
                    return 0;
                }
                repairLogSegments(metadataStore, bkc, segmentsToRepair);
                return 0;
            } finally {
                bkc.close();
            }
        }

        protected List<LogSegmentMetadata> inspectLogSegments(
                BookKeeperClient bkc, List<LogSegmentMetadata> segments) throws Exception {
            List<LogSegmentMetadata> segmentsToRepair = new ArrayList<LogSegmentMetadata>();
            for (LogSegmentMetadata segment : segments) {
                if (!segment.isInProgress() && !inspectLogSegment(bkc, segment)) {
                    segmentsToRepair.add(segment);
                }
            }
            return segmentsToRepair;
        }

        /**
         * Inspect a given log segment.
         *
         * @param bkc
         *          bookkeeper client
         * @param metadata
         *          metadata of the log segment to
         * @return true if it is a good stream, false if the stream has inconsistent metadata.
         * @throws Exception
         */
        protected boolean inspectLogSegment(BookKeeperClient bkc,
                                            LogSegmentMetadata metadata) throws Exception {
            if (metadata.isInProgress()) {
                System.out.println("Skip inprogress log segment " + metadata);
                return true;
            }
            long ledgerId = metadata.getLogSegmentId();
            LedgerHandle lh = bkc.get().openLedger(ledgerId, BookKeeper.DigestType.CRC32,
                    getConf().getBKDigestPW().getBytes(UTF_8));
            LedgerHandle readLh = bkc.get().openLedger(ledgerId, BookKeeper.DigestType.CRC32,
                    getConf().getBKDigestPW().getBytes(UTF_8));
            LedgerReader lr = new LedgerReader(bkc.get());
            final AtomicReference<List<LedgerEntry>> entriesHolder = new AtomicReference<List<LedgerEntry>>(null);
            final AtomicInteger rcHolder = new AtomicInteger(-1234);
            final CountDownLatch doneLatch = new CountDownLatch(1);
            try {
                lr.forwardReadEntriesFromLastConfirmed(readLh, new BookkeeperInternalCallbacks.GenericCallback<List<LedgerEntry>>() {
                    @Override
                    public void operationComplete(int rc, List<LedgerEntry> entries) {
                        rcHolder.set(rc);
                        entriesHolder.set(entries);
                        doneLatch.countDown();
                    }
                });
                doneLatch.await();
                if (BKException.Code.OK != rcHolder.get()) {
                    throw BKException.create(rcHolder.get());
                }
                List<LedgerEntry> entries = entriesHolder.get();
                long lastEntryId;
                if (entries.isEmpty()) {
                    lastEntryId = LedgerHandle.INVALID_ENTRY_ID;
                } else {
                    LedgerEntry lastEntry = entries.get(entries.size() - 1);
                    lastEntryId = lastEntry.getEntryId();
                }
                if (lastEntryId != lh.getLastAddConfirmed()) {
                    System.out.println("Inconsistent Last Add Confirmed Found for LogSegment " + metadata.getLogSegmentSequenceNumber() + ": ");
                    System.out.println("\t metadata: " + metadata);
                    System.out.println("\t lac in ledger metadata is " + lh.getLastAddConfirmed() + ", but lac in bookies is " + lastEntryId);
                    return false;
                } else {
                    return true;
                }
            } finally {
                lh.close();
                readLh.close();
            }
        }

        protected void repairLogSegments(LogSegmentMetadataStore metadataStore,
                                         BookKeeperClient bkc,
                                         List<LogSegmentMetadata> segments) throws Exception {
            BookKeeperAdmin bkAdmin = new BookKeeperAdmin(bkc.get());
            try {
                MetadataUpdater metadataUpdater = LogSegmentMetadataStoreUpdater.createMetadataUpdater(
                        getConf(), metadataStore);
                for (LogSegmentMetadata segment : segments) {
                    repairLogSegment(bkAdmin, metadataUpdater, segment);
                }
            } finally {
                bkAdmin.close();
            }
        }

        protected void repairLogSegment(BookKeeperAdmin bkAdmin,
                                        MetadataUpdater metadataUpdater,
                                        LogSegmentMetadata segment) throws Exception {
            if (segment.isInProgress()) {
                System.out.println("Skip inprogress log segment " + segment);
                return;
            }
            LedgerHandle lh = bkAdmin.openLedger(segment.getLogSegmentId());
            long lac = lh.getLastAddConfirmed();
            Enumeration<LedgerEntry> entries = lh.readEntries(lac, lac);
            if (!entries.hasMoreElements()) {
                throw new IOException("Entry " + lac + " isn't found for " + segment);
            }
            LedgerEntry lastEntry = entries.nextElement();
            Entry.Reader reader = Entry.newBuilder()
                    .setLogSegmentInfo(segment.getLogSegmentSequenceNumber(), segment.getStartSequenceId())
                    .setEntryId(lastEntry.getEntryId())
                    .setEnvelopeEntry(LogSegmentMetadata.supportsEnvelopedEntries(segment.getVersion()))
                    .setEntry(lastEntry.getEntryBuffer())
                    .buildReader();
            lastEntry.getEntryBuffer().release();
            LogRecordWithDLSN record = reader.nextRecord();
            LogRecordWithDLSN lastRecord = null;
            while (null != record) {
                lastRecord = record;
                record = reader.nextRecord();
            }
            if (null == lastRecord) {
                throw new IOException("No record found in entry " + lac + " for " + segment);
            }
            System.out.println("Updating last record for " + segment + " to " + lastRecord);
            if (!IOUtils.confirmPrompt("Do you want to make this change (Y/N): ")) {
                return;
            }
            metadataUpdater.updateLastRecord(segment, lastRecord);
        }

        @Override
        protected String getUsage() {
            return "inspectstream [options]";
        }
    }

    static interface BKCommandRunner {
        int run(ZooKeeperClient zkc, BookKeeperClient bkc) throws Exception;
    }

    abstract static class PerBKCommand extends PerDLCommand {

        protected PerBKCommand(String name, String description) {
            super(name, description);
        }

        @Override
        protected int runCmd() throws Exception {
            return runBKCommand(new BKCommandRunner() {
                @Override
                public int run(ZooKeeperClient zkc, BookKeeperClient bkc) throws Exception {
                    return runBKCmd(zkc, bkc);
                }
            });
        }

        protected int runBKCommand(BKCommandRunner runner) throws Exception {
            return runner.run(getZooKeeperClient(), getBookKeeperClient());
        }

        abstract protected int runBKCmd(ZooKeeperClient zkc, BookKeeperClient bkc) throws Exception;
    }

    /**
    static class RecoverCommand extends PerBKCommand {

        final List<Long> ledgers = new ArrayList<Long>();
        boolean query = false;
        boolean dryrun = false;
        boolean skipOpenLedgers = false;
        boolean fenceOnly = false;
        int fenceRate = 1;
        int concurrency = 1;
        final Set<BookieSocketAddress> bookiesSrc = new HashSet<BookieSocketAddress>();
        int partition = 0;
        int numPartitions = 0;

        RecoverCommand() {
            super("recover", "Recover the ledger data that stored on failed bookies");
            options.addOption("l", "ledger", true, "Specific ledger to recover");
            options.addOption("lf", "ledgerfile", true, "File contains ledgers list");
            options.addOption("q", "query", false, "Query the ledgers that contain given bookies");
            options.addOption("d", "dryrun", false, "Print the recovery plan w/o actually recovering");
            options.addOption("cy", "concurrency", true, "Number of ledgers could be recovered in parallel");
            options.addOption("sk", "skipOpenLedgers", false, "Skip recovering open ledgers");
            options.addOption("p", "partition", true, "partition");
            options.addOption("n", "num-partitions", true, "num partitions");
            options.addOption("fo", "fence-only", true, "fence the ledgers only w/o re-replicating entries");
            options.addOption("fr", "fence-rate", true, "rate on fencing ledgers");
        }

        @Override
        protected void parseCommandLine(CommandLine cmdline) throws ParseException {
            super.parseCommandLine(cmdline);
            query = cmdline.hasOption("q");
            force = cmdline.hasOption("f");
            dryrun = cmdline.hasOption("d");
            skipOpenLedgers = cmdline.hasOption("sk");
            fenceOnly = cmdline.hasOption("fo");
            if (cmdline.hasOption("l")) {
                String[] lidStrs = cmdline.getOptionValue("l").split(",");
                try {
                    for (String lidStr : lidStrs) {
                        ledgers.add(Long.parseLong(lidStr));
                    }
                } catch (NumberFormatException nfe) {
                    throw new ParseException("Invalid ledger id provided : " + cmdline.getOptionValue("l"));
                }
            }
            if (cmdline.hasOption("lf")) {
                String file = cmdline.getOptionValue("lf");
                try {
                    BufferedReader br = new BufferedReader(
                            new InputStreamReader(new FileInputStream(file), UTF_8.name()));
                    try {
                        String line = br.readLine();

                        while (line != null) {
                            ledgers.add(Long.parseLong(line));
                            line = br.readLine();
                        }
                    } finally {
                        br.close();
                    }
                } catch (IOException e) {
                    throw new ParseException("Invalid ledgers file provided : " + file);
                }
            }
            if (cmdline.hasOption("cy")) {
                try {
                    concurrency = Integer.parseInt(cmdline.getOptionValue("cy"));
                } catch (NumberFormatException nfe) {
                    throw new ParseException("Invalid concurrency provided : " + cmdline.getOptionValue("cy"));
                }
            }
            if (cmdline.hasOption("p")) {
                partition = Integer.parseInt(cmdline.getOptionValue("p"));
            }
            if (cmdline.hasOption("n")) {
                numPartitions = Integer.parseInt(cmdline.getOptionValue("n"));
            }
            if (cmdline.hasOption("fr")) {
                fenceRate = Integer.parseInt(cmdline.getOptionValue("fr"));
            }
            // Get bookies list to recover
            String[] args = cmdline.getArgs();
            final String[] bookieStrs = args[0].split(",");
            for (String bookieStr : bookieStrs) {
                final String bookieStrParts[] = bookieStr.split(":");
                if (bookieStrParts.length != 2) {
                    throw new ParseException("BookieSrcs has invalid bookie address format (host:port expected) : "
                            + bookieStr);
                }
                try {
                    bookiesSrc.add(new BookieSocketAddress(bookieStrParts[0],
                            Integer.parseInt(bookieStrParts[1])));
                } catch (NumberFormatException nfe) {
                    throw new ParseException("Invalid ledger id provided : " + cmdline.getOptionValue("l"));
                }
            }
        }

        @Override
        protected int runBKCmd(ZooKeeperClient zkc, BookKeeperClient bkc) throws Exception {
            BookKeeperAdmin bkAdmin = new BookKeeperAdmin(bkc.get());
            try {
                if (query) {
                    return bkQuery(bkAdmin, bookiesSrc);
                }
                if (fenceOnly) {
                    return bkFence(bkc, ledgers, fenceRate);
                }
                if (!force) {
                    System.out.println("Bookies : " + bookiesSrc);
                    if (!IOUtils.confirmPrompt("Do you want to recover them: (Y/N)")) {
                        return -1;
                    }
                }
                if (!ledgers.isEmpty()) {
                    System.out.println("Ledgers : " + ledgers);
                    long numProcessed = 0;
                    Iterator<Long> ledgersIter = ledgers.iterator();
                    LinkedBlockingQueue<Long> ledgersToProcess = new LinkedBlockingQueue<Long>();
                    while (ledgersIter.hasNext()) {
                        long lid = ledgersIter.next();
                        if (numPartitions <=0 || (numPartitions > 0 && lid % numPartitions == partition)) {
                            ledgersToProcess.add(lid);
                            ++numProcessed;
                        }
                        if (ledgersToProcess.size() == 10000) {
                            System.out.println("Processing " + numProcessed + " ledgers");
                            bkRecovery(ledgersToProcess, bookiesSrc, dryrun, skipOpenLedgers);
                            ledgersToProcess.clear();
                            System.out.println("Processed " + numProcessed + " ledgers");
                        }
                    }
                    if (!ledgersToProcess.isEmpty()) {
                        System.out.println("Processing " + numProcessed + " ledgers");
                        bkRecovery(ledgersToProcess, bookiesSrc, dryrun, skipOpenLedgers);
                        System.out.println("Processed " + numProcessed + " ledgers");
                    }
                    System.out.println("Done.");
                    CountDownLatch latch = new CountDownLatch(1);
                    latch.await();
                    return 0;
                }
                return bkRecovery(bkAdmin, bookiesSrc, dryrun, skipOpenLedgers);
            } finally {
                bkAdmin.close();
            }
        }

        private int bkFence(final BookKeeperClient bkc, List<Long> ledgers, int fenceRate) throws Exception {
            if (ledgers.isEmpty()) {
                System.out.println("Nothing to fence. Done.");
                return 0;
            }
            ExecutorService executorService = Executors.newCachedThreadPool();
            final RateLimiter rateLimiter = RateLimiter.create(fenceRate);
            final byte[] passwd = getConf().getBKDigestPW().getBytes(UTF_8);
            final CountDownLatch latch = new CountDownLatch(ledgers.size());
            final AtomicInteger numPendings = new AtomicInteger(ledgers.size());
            final LinkedBlockingQueue<Long> ledgersQueue = new LinkedBlockingQueue<Long>();
            ledgersQueue.addAll(ledgers);

            for (int i = 0; i < concurrency; i++) {
                executorService.submit(new Runnable() {
                    @Override
                    public void run() {
                        while (!ledgersQueue.isEmpty()) {
                            rateLimiter.acquire();
                            Long lid = ledgersQueue.poll();
                            if (null == lid) {
                                break;
                            }
                            System.out.println("Fencing ledger " + lid);
                            int numRetries = 3;
                            while (numRetries > 0) {
                                try {
                                    LedgerHandle lh = bkc.get().openLedger(lid, BookKeeper.DigestType.CRC32, passwd);
                                    lh.close();
                                    System.out.println("Fenced ledger " + lid + ", " + numPendings.decrementAndGet() + " left.");
                                    latch.countDown();
                                } catch (BKException.BKNoSuchLedgerExistsException bke) {
                                    System.out.println("Skipped fence non-exist ledger " + lid + ", " + numPendings.decrementAndGet() + " left.");
                                    latch.countDown();
                                } catch (BKException.BKLedgerRecoveryException lre) {
                                    --numRetries;
                                    continue;
                                } catch (Exception e) {
                                    e.printStackTrace();
                                    break;
                                }
                                numRetries = 0;
                            }
                        }
                        System.out.println("Thread exits");
                    }
                });
            }
            latch.await();
            SchedulerUtils.shutdownScheduler(executorService, 2, TimeUnit.MINUTES);
            return 0;
        }

        private int bkQuery(BookKeeperAdmin bkAdmin, Set<BookieSocketAddress> bookieAddrs)
                throws InterruptedException, BKException {
            SortedMap<Long, LedgerMetadata> ledgersContainBookies =
                    bkAdmin.getLedgersContainBookies(bookieAddrs);
            System.err.println("NOTE: Bookies in inspection list are marked with '*'.");
            for (Map.Entry<Long, LedgerMetadata> ledger : ledgersContainBookies.entrySet()) {
                System.out.println("ledger " + ledger.getKey() + " : " + ledger.getValue().getState());
                Map<Long, Integer> numBookiesToReplacePerEnsemble =
                        inspectLedger(ledger.getValue(), bookieAddrs);
                System.out.print("summary: [");
                for (Map.Entry<Long, Integer> entry : numBookiesToReplacePerEnsemble.entrySet()) {
                    System.out.print(entry.getKey() + "=" + entry.getValue() + ", ");
                }
                System.out.println("]");
                System.out.println();
            }
            System.out.println("Done");
            return 0;
        }

        private Map<Long, Integer> inspectLedger(LedgerMetadata metadata, Set<BookieSocketAddress> bookiesToInspect) {
            Map<Long, Integer> numBookiesToReplacePerEnsemble = new TreeMap<Long, Integer>();
            for (Map.Entry<Long, ArrayList<BookieSocketAddress>> ensemble : metadata.getEnsembles().entrySet()) {
                ArrayList<BookieSocketAddress> bookieList = ensemble.getValue();
                System.out.print(ensemble.getKey() + ":\t");
                int numBookiesToReplace = 0;
                for (BookieSocketAddress bookie: bookieList) {
                    System.out.print(bookie.toString());
                    if (bookiesToInspect.contains(bookie)) {
                        System.out.print("*");
                        ++numBookiesToReplace;
                    } else {
                        System.out.print(" ");
                    }
                    System.out.print(" ");
                }
                System.out.println();
                numBookiesToReplacePerEnsemble.put(ensemble.getKey(), numBookiesToReplace);
            }
            return numBookiesToReplacePerEnsemble;
        }

        private int bkRecovery(final LinkedBlockingQueue<Long> ledgers, final Set<BookieSocketAddress> bookieAddrs,
                               final boolean dryrun, final boolean skipOpenLedgers)
                throws Exception {
            return runBKCommand(new BKCommandRunner() {
                @Override
                public int run(ZooKeeperClient zkc, BookKeeperClient bkc) throws Exception {
                    BookKeeperAdmin bkAdmin = new BookKeeperAdmin(bkc.get());
                    try {
                        bkRecovery(bkAdmin, ledgers, bookieAddrs, dryrun, skipOpenLedgers);
                        return 0;
                    } finally {
                        bkAdmin.close();
                    }
                }
            });
        }

        private int bkRecovery(final BookKeeperAdmin bkAdmin, final LinkedBlockingQueue<Long> ledgers,
                               final Set<BookieSocketAddress> bookieAddrs,
                               final boolean dryrun, final boolean skipOpenLedgers)
                throws InterruptedException, BKException {
            final AtomicInteger numPendings = new AtomicInteger(ledgers.size());
            final ExecutorService executorService = Executors.newCachedThreadPool();
            final CountDownLatch doneLatch = new CountDownLatch(concurrency);
            Runnable r = new Runnable() {
                @Override
                public void run() {
                    while (!ledgers.isEmpty()) {
                        long lid = -1L;
                        try {
                            lid = ledgers.take();
                            System.out.println("Recovering ledger " + lid);
                            bkAdmin.recoverBookieData(lid, bookieAddrs, dryrun, skipOpenLedgers);
                            System.out.println("Recovered ledger completed : " + lid + ", " + numPendings.decrementAndGet() + " left");
                        } catch (InterruptedException e) {
                            Thread.currentThread().interrupt();
                            doneLatch.countDown();
                            break;
                        } catch (BKException ke) {
                            System.out.println("Recovered ledger failed : " + lid + ", rc = " + BKException.getMessage(ke.getCode()));
                        }
                    }
                    doneLatch.countDown();
                }
            };
            for (int i = 0; i < concurrency; i++) {
                executorService.submit(r);
            }
            doneLatch.await();
            SchedulerUtils.shutdownScheduler(executorService, 2, TimeUnit.MINUTES);
            return 0;
        }

        private int bkRecovery(BookKeeperAdmin bkAdmin, Set<BookieSocketAddress> bookieAddrs,
                               boolean dryrun, boolean skipOpenLedgers)
                throws InterruptedException, BKException {
            bkAdmin.recoverBookieData(bookieAddrs, dryrun, skipOpenLedgers);
            return 0;
        }

        @Override
        protected String getUsage() {
            return "recover [options] <bookiesSrc>";
        }
    }
    **/

    /**
     * Per Ledger Command, which parse common options for per ledger. e.g. ledger id.
     */
    abstract static class PerLedgerCommand extends PerDLCommand {

        protected long ledgerId;

        protected PerLedgerCommand(String name, String description) {
            super(name, description);
            options.addOption("l", "ledger", true, "Ledger ID");
        }

        @Override
        protected void parseCommandLine(CommandLine cmdline) throws ParseException {
            super.parseCommandLine(cmdline);
            if (!cmdline.hasOption("l")) {
                throw new ParseException("No ledger provided.");
            }
            ledgerId = Long.parseLong(cmdline.getOptionValue("l"));
        }

        protected long getLedgerID() {
            return ledgerId;
        }

        protected void setLedgerId(long ledgerId) {
            this.ledgerId = ledgerId;
        }
    }

    protected static class RecoverLedgerCommand extends PerLedgerCommand {

        RecoverLedgerCommand() {
            super("recoverledger", "force recover ledger");
        }

        @Override
        protected int runCmd() throws Exception {
            LedgerHandle lh = getBookKeeperClient().get().openLedgerNoRecovery(
                    getLedgerID(), BookKeeper.DigestType.CRC32, dlConf.getBKDigestPW().getBytes(UTF_8));
            final CountDownLatch doneLatch = new CountDownLatch(1);
            final AtomicInteger resultHolder = new AtomicInteger(-1234);
            BookkeeperInternalCallbacks.GenericCallback<Void> recoverCb =
                    new BookkeeperInternalCallbacks.GenericCallback<Void>() {
                @Override
                public void operationComplete(int rc, Void result) {
                    resultHolder.set(rc);
                    doneLatch.countDown();
                }
            };
            try {
                BookKeeperAccessor.forceRecoverLedger(lh, recoverCb);
                doneLatch.await();
                if (BKException.Code.OK != resultHolder.get()) {
                    throw BKException.create(resultHolder.get());
                }
            } finally {
                lh.close();
            }
            return 0;
        }

        @Override
        protected String getUsage() {
            return "recoverledger [options]";
        }
    }

    protected static class FindLedgerCommand extends PerLedgerCommand {

        FindLedgerCommand() {
            super("findledger", "find the stream for a given ledger");
        }

        @Override
        protected int runCmd() throws Exception {
            Iterator<String> logs = getNamespace().getLogs();
            while (logs.hasNext()) {
                String logName = logs.next();
                if (processLog(logName)) {
                    System.out.println("Found ledger " + getLedgerID() + " at log stream '" + logName + "'");
                }
            }
            return 0;
        }

        boolean processLog(String logName) throws Exception {
            DistributedLogManager dlm = getNamespace().openLog(logName);
            try {
                List<LogSegmentMetadata> segments = dlm.getLogSegments();
                for (LogSegmentMetadata segment : segments) {
                    if (getLedgerID() == segment.getLogSegmentId()) {
                        System.out.println("Found ledger " + getLedgerID() + " at log segment "
                                + segment + " for stream '" + logName + "'");
                        return true;
                    }
                }
                return false;
            } finally {
                dlm.close();
            }
        }
    }

    protected static class ReadLastConfirmedCommand extends PerLedgerCommand {

        ReadLastConfirmedCommand() {
            super("readlac", "read last add confirmed for a given ledger");
        }

        @Override
        protected int runCmd() throws Exception {
            LedgerHandle lh = getBookKeeperClient().get().openLedgerNoRecovery(
                    getLedgerID(), BookKeeper.DigestType.CRC32, dlConf.getBKDigestPW().getBytes(UTF_8));
            try {
                long lac = lh.readLastConfirmed();
                System.out.println("LastAddConfirmed: " + lac);
            } finally {
                lh.close();
            }
            return 0;
        }

        @Override
        protected String getUsage() {
            return "readlac [options]";
        }
    }

    protected static class ReadEntriesCommand extends PerLedgerCommand {

        Long fromEntryId;
        Long untilEntryId;
        boolean printHex = false;
        boolean skipPayload = false;
        boolean readAllBookies = false;
        boolean readLac = false;
        boolean corruptOnly = false;

        int metadataVersion = LogSegmentMetadata.LEDGER_METADATA_CURRENT_LAYOUT_VERSION;

        ReadEntriesCommand() {
            super("readentries", "read entries for a given ledger");
            options.addOption("x", "hex", false, "Print record in hex format");
            options.addOption("sp", "skip-payload", false, "Skip printing the payload of the record");
            options.addOption("fid", "from", true, "Entry id to start reading");
            options.addOption("uid", "until", true, "Entry id to read until");
            options.addOption("bks", "all-bookies", false, "Read entry from all bookies");
            options.addOption("lac", "last-add-confirmed", false, "Return last add confirmed rather than entry payload");
            options.addOption("ver", "metadata-version", true, "The log segment metadata version to use");
            options.addOption("bad", "corrupt-only", false, "Display info for corrupt entries only");
        }

        @Override
        protected void parseCommandLine(CommandLine cmdline) throws ParseException {
            super.parseCommandLine(cmdline);
            printHex = cmdline.hasOption("x");
            skipPayload = cmdline.hasOption("sp");
            if (cmdline.hasOption("fid")) {
                fromEntryId = Long.parseLong(cmdline.getOptionValue("fid"));
            }
            if (cmdline.hasOption("uid")) {
                untilEntryId = Long.parseLong(cmdline.getOptionValue("uid"));
            }
            if (cmdline.hasOption("ver")) {
                metadataVersion = Integer.parseInt(cmdline.getOptionValue("ver"));
            }
            corruptOnly = cmdline.hasOption("bad");
            readAllBookies = cmdline.hasOption("bks");
            readLac = cmdline.hasOption("lac");
        }

        @Override
        protected int runCmd() throws Exception {
            LedgerHandle lh = getBookKeeperClient().get().openLedgerNoRecovery(getLedgerID(), BookKeeper.DigestType.CRC32,
                    dlConf.getBKDigestPW().getBytes(UTF_8));
            try {
                if (null == fromEntryId) {
                    fromEntryId = 0L;
                }
                if (null == untilEntryId) {
                    untilEntryId = lh.readLastConfirmed();
                }
                if (untilEntryId >= fromEntryId) {
                    if (readAllBookies) {
                        LedgerReader lr = new LedgerReader(getBookKeeperClient().get());
                        if (readLac) {
                            readLacsFromAllBookies(lr, lh, fromEntryId, untilEntryId);
                        } else {
                            readEntriesFromAllBookies(lr, lh, fromEntryId, untilEntryId);
                        }
                    } else {
                        simpleReadEntries(lh, fromEntryId, untilEntryId);
                    }
                } else {
                    System.out.println("No entries.");
                }
            } finally {
                lh.close();
            }
            return 0;
        }

        private void readEntriesFromAllBookies(LedgerReader ledgerReader, LedgerHandle lh, long fromEntryId, long untilEntryId)
                throws Exception {
            for (long eid = fromEntryId; eid <= untilEntryId; ++eid) {
                final CountDownLatch doneLatch = new CountDownLatch(1);
                final AtomicReference<Set<LedgerReader.ReadResult<ByteBuf>>> resultHolder = new AtomicReference<>();
                ledgerReader.readEntriesFromAllBookies(lh, eid, (rc, readResults) -> {
                    if (BKException.Code.OK == rc) {
                        resultHolder.set(readResults);
                    } else {
                        resultHolder.set(null);
                    }
                    doneLatch.countDown();
                });
                doneLatch.await();
                Set<LedgerReader.ReadResult<ByteBuf>> readResults = resultHolder.get();
                if (null == readResults) {
                    throw new IOException("Failed to read entry " + eid);
                }
                boolean printHeader = true;
                for (LedgerReader.ReadResult<ByteBuf> rr : readResults) {
                    if (corruptOnly) {
                        if (BKException.Code.DigestMatchException == rr.getResultCode()) {
                            if (printHeader) {
                                System.out.println("\t" + eid + "\t:");
                                printHeader = false;
                            }
                            System.out.println("\tbookie=" + rr.getBookieAddress());
                            System.out.println("\t-------------------------------");
                            System.out.println("status = " + BKException.getMessage(rr.getResultCode()));
                            System.out.println("\t-------------------------------");
                        }
                    } else {
                        if (printHeader) {
                            System.out.println("\t" + eid + "\t:");
                            printHeader = false;
                        }
                        System.out.println("\tbookie=" + rr.getBookieAddress());
                        System.out.println("\t-------------------------------");
                        if (BKException.Code.OK == rr.getResultCode()) {
                            Entry.Reader reader = Entry.newBuilder()
                                    .setLogSegmentInfo(lh.getId(), 0L)
                                    .setEntryId(eid)
                                    .setEntry(rr.getValue())
                                    .setEnvelopeEntry(LogSegmentMetadata.supportsEnvelopedEntries(metadataVersion))
                                    .buildReader();
                            rr.getValue().release();
                            printEntry(reader);
                        } else {
                            System.out.println("status = " + BKException.getMessage(rr.getResultCode()));
                        }
                        System.out.println("\t-------------------------------");
                    }
                }
            }
        }

        private void readLacsFromAllBookies(LedgerReader ledgerReader, LedgerHandle lh, long fromEntryId, long untilEntryId)
                throws Exception {
            for (long eid = fromEntryId; eid <= untilEntryId; ++eid) {
                final CountDownLatch doneLatch = new CountDownLatch(1);
                final AtomicReference<Set<LedgerReader.ReadResult<Long>>> resultHolder =
                        new AtomicReference<Set<LedgerReader.ReadResult<Long>>>();
                ledgerReader.readLacs(lh, eid, new BookkeeperInternalCallbacks.GenericCallback<Set<LedgerReader.ReadResult<Long>>>() {
                    @Override
                    public void operationComplete(int rc, Set<LedgerReader.ReadResult<Long>> readResults) {
                        if (BKException.Code.OK == rc) {
                            resultHolder.set(readResults);
                        } else {
                            resultHolder.set(null);
                        }
                        doneLatch.countDown();
                    }
                });
                doneLatch.await();
                Set<LedgerReader.ReadResult<Long>> readResults = resultHolder.get();
                if (null == readResults) {
                    throw new IOException("Failed to read entry " + eid);
                }
                System.out.println("\t" + eid + "\t:");
                for (LedgerReader.ReadResult<Long> rr : readResults) {
                    System.out.println("\tbookie=" + rr.getBookieAddress());
                    System.out.println("\t-------------------------------");
                    if (BKException.Code.OK == rr.getResultCode()) {
                        System.out.println("Eid = " + rr.getEntryId() + ", Lac = " + rr.getValue());
                    } else {
                        System.out.println("status = " + BKException.getMessage(rr.getResultCode()));
                    }
                    System.out.println("\t-------------------------------");
                }
            }
        }

        private void simpleReadEntries(LedgerHandle lh, long fromEntryId, long untilEntryId) throws Exception {
            Enumeration<LedgerEntry> entries = lh.readEntries(fromEntryId, untilEntryId);
            long i = fromEntryId;
            System.out.println("Entries:");
            while (entries.hasMoreElements()) {
                LedgerEntry entry = entries.nextElement();
                System.out.println("\t" + i  + "(eid=" + entry.getEntryId() + ")\t: ");
                Entry.Reader reader = Entry.newBuilder()
                        .setLogSegmentInfo(0L, 0L)
                        .setEntryId(entry.getEntryId())
                        .setEntry(entry.getEntryBuffer())
                        .setEnvelopeEntry(LogSegmentMetadata.supportsEnvelopedEntries(metadataVersion))
                        .buildReader();
                entry.getEntryBuffer().release();
                printEntry(reader);
                ++i;
            }
        }

        private void printEntry(Entry.Reader reader) throws Exception {
            LogRecordWithDLSN record = reader.nextRecord();
            while (null != record) {
                System.out.println("\t" + record);
                if (!skipPayload) {
                    if (printHex) {
                        System.out.println(Hex.encodeHexString(record.getPayload()));
                    } else {
                        System.out.println(new String(record.getPayload(), UTF_8));
                    }
                }
                System.out.println("");
                record = reader.nextRecord();
            }
        }

        @Override
        protected String getUsage() {
            return "readentries [options]";
        }
    }

    protected static abstract class AuditCommand extends OptsCommand {

        protected final Options options = new Options();
        protected final DistributedLogConfiguration dlConf;
        protected final List<URI> uris = new ArrayList<URI>();
        protected String zkAclId = null;
        protected boolean force = false;

        protected AuditCommand(String name, String description) {
            super(name, description);
            dlConf = new DistributedLogConfiguration();
            options.addOption("u", "uris", true, "List of distributedlog uris, separated by comma");
            options.addOption("c", "conf", true, "DistributedLog Configuration File");
            options.addOption("a", "zk-acl-id", true, "ZooKeeper ACL ID");
            options.addOption("f", "force", false, "Force command (no warnings or prompts)");
        }

        @Override
        protected int runCmd(CommandLine commandLine) throws Exception {
            try {
                parseCommandLine(commandLine);
            } catch (ParseException pe) {
                System.err.println("ERROR: failed to parse commandline : '" + pe.getMessage() + "'");
                printUsage();
                return -1;
            }
            return runCmd();
        }

        protected abstract int runCmd() throws Exception;

        @Override
        protected Options getOptions() {
            return options;
        }

        protected void parseCommandLine(CommandLine cmdline) throws ParseException {
            if (!cmdline.hasOption("u")) {
                throw new ParseException("No distributedlog uri provided.");
            }
            String urisStr = cmdline.getOptionValue("u");
            for (String uriStr : urisStr.split(",")) {
                uris.add(URI.create(uriStr));
            }
            if (cmdline.hasOption("c")) {
                String configFile = cmdline.getOptionValue("c");
                try {
                    dlConf.loadConf(new File(configFile).toURI().toURL());
                } catch (ConfigurationException e) {
                    throw new ParseException("Failed to load distributedlog configuration from " + configFile + ".");
                } catch (MalformedURLException e) {
                    throw new ParseException("Failed to load distributedlog configuration from malformed "
                            + configFile + ".");
                }
            }
            if (cmdline.hasOption("a")) {
                zkAclId = cmdline.getOptionValue("a");
            }
            if (cmdline.hasOption("f")) {
                force = true;
            }
        }

        protected DistributedLogConfiguration getConf() {
            return dlConf;
        }

        protected List<URI> getUris() {
            return uris;
        }

        protected String getZkAclId() {
            return zkAclId;
        }

        protected boolean getForce() {
            return force;
        }

    }

    static class AuditLedgersCommand extends AuditCommand {

        String ledgersFilePrefix;
        final List<List<String>> allocationPaths =
                new ArrayList<List<String>>();

        AuditLedgersCommand() {
            super("audit_ledgers", "Audit ledgers between bookkeeper and DL uris");
            options.addOption("lf", "ledgers-file", true, "Prefix of filename to store ledgers");
            options.addOption("ap", "allocation-paths", true, "Allocation paths per uri. E.g ap10;ap11,ap20");
        }

        @Override
        protected void parseCommandLine(CommandLine cmdline) throws ParseException {
            super.parseCommandLine(cmdline);
            if (cmdline.hasOption("lf")) {
                ledgersFilePrefix = cmdline.getOptionValue("lf");
            } else {
                throw new ParseException("No file specified to store leak ledgers");
            }
            if (cmdline.hasOption("ap")) {
                String[] aps = cmdline.getOptionValue("ap").split(",");
                for(String ap : aps) {
                    List<String> list = new ArrayList<String>();
                    String[] array = ap.split(";");
                    Collections.addAll(list, array);
                    allocationPaths.add(list);
                }
            } else {
                throw new ParseException("No allocation paths provided.");
            }
        }

        void dumpLedgers(Set<Long> ledgers, File targetFile) throws Exception {
            PrintWriter pw = new PrintWriter(new OutputStreamWriter(new FileOutputStream(targetFile), UTF_8.name()));
            try {
                for (Long ledger : ledgers) {
                    pw.println(ledger);
                }
            } finally {
                pw.close();
            }
            System.out.println("Dump " + ledgers.size() + " ledgers to file : " + targetFile);
        }

        @Override
        protected int runCmd() throws Exception {
            if (!getForce() && !IOUtils.confirmPrompt("Do you want to audit uris : "
                    + getUris() + ", allocation paths = " + allocationPaths)) {
                return 0;
            }

            DLAuditor dlAuditor = new DLAuditor(getConf());
            try {
                Pair<Set<Long>, Set<Long>> bkdlLedgers = dlAuditor.collectLedgers(getUris(), allocationPaths);
                dumpLedgers(bkdlLedgers.getLeft(), new File(ledgersFilePrefix + "-bkledgers.txt"));
                dumpLedgers(bkdlLedgers.getRight(), new File(ledgersFilePrefix + "-dlledgers.txt"));
                dumpLedgers(Sets.difference(bkdlLedgers.getLeft(), bkdlLedgers.getRight()),
                            new File(ledgersFilePrefix + "-leakledgers.txt"));
            } finally {
                dlAuditor.close();
            }
            return 0;
        }

        @Override
        protected String getUsage() {
            return "audit_ledgers [options]";
        }
    }

    public static class AuditDLSpaceCommand extends PerDLCommand {

        private String regex = null;

        AuditDLSpaceCommand() {
            super("audit_dl_space", "Audit stream space usage for a given dl uri");
            options.addOption("groupByRegex", true, "Group by the result of applying the regex to stream name");
        }

        @Override
        protected void parseCommandLine(CommandLine cmdline) throws ParseException {
            super.parseCommandLine(cmdline);
            if (cmdline.hasOption("groupByRegex")) {
                regex = cmdline.getOptionValue("groupByRegex");
            }
        }

        @Override
        protected int runCmd() throws Exception {
            DLAuditor dlAuditor = new DLAuditor(getConf());
            try {
                Map<String, Long> streamSpaceMap = dlAuditor.calculateStreamSpaceUsage(getUri());
                if (null != regex) {
                    printGroupByRegexSpaceUsage(streamSpaceMap, regex);
                } else {
                    printSpaceUsage(streamSpaceMap);
                }
            } finally {
                dlAuditor.close();
            }
            return 0;
        }

        @Override
        protected String getUsage() {
            return "audit_dl_space [options]";
        }

        private void printSpaceUsage(Map<String, Long> spaceMap) throws Exception {
            for (Map.Entry<String, Long> entry : spaceMap.entrySet()) {
                System.out.println(entry.getKey() + "\t" + entry.getValue());
            }
        }

        private void printGroupByRegexSpaceUsage(Map<String, Long> streamSpaceMap, String regex) throws Exception {
            Pattern pattern = Pattern.compile(regex);
            Map<String, Long> groupedUsageMap = new HashMap<String, Long>();
            for (Map.Entry<String, Long> entry : streamSpaceMap.entrySet()) {
                Matcher matcher = pattern.matcher(entry.getKey());
                String key = entry.getKey();
                boolean matches = matcher.matches();
                if (matches) {
                    key = matcher.group(1);
                }
                Long value = entry.getValue();
                if (groupedUsageMap.containsKey(key)) {
                    value += groupedUsageMap.get(key);
                }
                groupedUsageMap.put(key, value);
            }
            printSpaceUsage(groupedUsageMap);
        }
    }

    public static class AuditBKSpaceCommand extends PerDLCommand {

        AuditBKSpaceCommand() {
            super("audit_bk_space", "Audit bk space usage for a given dl uri");
        }

        @Override
        protected int runCmd() throws Exception {
            DLAuditor dlAuditor = new DLAuditor(getConf());
            try {
                long spaceUsage = dlAuditor.calculateLedgerSpaceUsage(uri);
                System.out.println("bookkeeper ledgers space usage \t " + spaceUsage);
            } finally {
                dlAuditor.close();
            }
            return 0;
        }

        @Override
        protected String getUsage() {
            return "audit_bk_space [options]";
        }
    }

    protected static class TruncateStreamCommand extends PerStreamCommand {

        DLSN dlsn = DLSN.InvalidDLSN;

        TruncateStreamCommand() {
            super("truncate_stream", "truncate a stream at a specific position");
            options.addOption("dlsn", true, "Truncate all records older than this dlsn");
        }

        public void setDlsn(DLSN dlsn) {
            this.dlsn = dlsn;
        }

        @Override
        protected void parseCommandLine(CommandLine cmdline) throws ParseException {
            super.parseCommandLine(cmdline);
            if (cmdline.hasOption("dlsn")) {
                dlsn = parseDLSN(cmdline.getOptionValue("dlsn"));
            }
        }

        @Override
        protected int runCmd() throws Exception {
            getConf().setZkAclId(getZkAclId());
            return truncateStream(getNamespace(), getStreamName(), dlsn);
        }

        private int truncateStream(final Namespace namespace, String streamName, DLSN dlsn) throws Exception {
            DistributedLogManager dlm = namespace.openLog(streamName);
            try {
                long totalRecords = dlm.getLogRecordCount();
                long recordsAfterTruncate = FutureUtils.result(dlm.getLogRecordCountAsync(dlsn));
                long recordsToTruncate = totalRecords - recordsAfterTruncate;
                if (!getForce() && !IOUtils.confirmPrompt("Do you want to truncate " + streamName + " at dlsn " + dlsn + " (" + recordsToTruncate + " records)?")) {
                    return 0;
                } else {
                    AsyncLogWriter writer = dlm.startAsyncLogSegmentNonPartitioned();
                    try {
                        if (!FutureUtils.result(writer.truncate(dlsn))) {
                            System.out.println("Failed to truncate.");
                        }
                        return 0;
                    } finally {
                        Utils.close(writer);
                    }
                }
            } catch (Exception ex) {
                System.err.println("Failed to truncate " + ex);
                return 1;
            } finally {
                dlm.close();
            }
        }
    }

    public static class DeserializeDLSNCommand extends SimpleCommand {

        String base64Dlsn = "";

        DeserializeDLSNCommand() {
            super("deserialize_dlsn", "Deserialize DLSN");
            options.addOption("b64", "base64", true, "Base64 encoded dlsn");
        }

        protected void parseCommandLine(CommandLine cmdline) throws ParseException {
            if (cmdline.hasOption("b64")) {
                base64Dlsn = cmdline.getOptionValue("b64");
            } else {
                throw new IllegalArgumentException("Argument b64 is required");
            }
        }

        @Override
        protected int runSimpleCmd() throws Exception {
            System.out.println(DLSN.deserialize(base64Dlsn).toString());
            return 0;
        }
    }

    public static class SerializeDLSNCommand extends SimpleCommand {

        private DLSN dlsn = DLSN.InitialDLSN;
        private boolean hex = false;

        SerializeDLSNCommand() {
            super("serialize_dlsn", "Serialize DLSN. Default format is base64 string.");
            options.addOption("dlsn", true, "DLSN in comma separated format to serialize");
            options.addOption("x", "hex", false, "Emit hex-encoded string DLSN instead of base 64");
        }

        protected void parseCommandLine(CommandLine cmdline) throws ParseException {
            if (cmdline.hasOption("dlsn")) {
                dlsn = parseDLSN(cmdline.getOptionValue("dlsn"));
            }
            hex = cmdline.hasOption("x");
        }

        @Override
        protected int runSimpleCmd() throws Exception {
            if (hex) {
                byte[] bytes = dlsn.serializeBytes();
                String hexString = Hex.encodeHexString(bytes);
                System.out.println(hexString);
            } else {
                System.out.println(dlsn.serialize());
            }
            return 0;
        }
    }

    public static class DeleteSubscriberCommand extends PerDLCommand {

        int numThreads = 1;
        String streamPrefix = null;
        String subscriberId = null;

        DeleteSubscriberCommand() {
            super("delete_subscriber", "Delete the subscriber in subscription store. ");
            options.addOption("s", "subscriberId", true, "SubscriberId to remove from the stream");
            options.addOption("t", "threads", true, "Number of threads");
            options.addOption("ft", "filter", true, "Stream filter by prefix");
        }

        @Override
        protected void parseCommandLine(CommandLine cmdline) throws ParseException {
            super.parseCommandLine(cmdline);
            if (!cmdline.hasOption("s")) {
                throw new ParseException("No subscriberId provided.");
            } else {
                subscriberId = cmdline.getOptionValue("s");
            }
            if (cmdline.hasOption("t")) {
                numThreads = Integer.parseInt(cmdline.getOptionValue("t"));
            }
            if (cmdline.hasOption("ft")) {
                streamPrefix = cmdline.getOptionValue("ft");
            }
        }

        @Override
        protected String getUsage() {
            return "delete_subscriber [options]";
        }

        @Override
        protected int runCmd() throws Exception {
            getConf().setZkAclId(getZkAclId());
            return deleteSubscriber(getNamespace());
        }

        private int deleteSubscriber(final Namespace namespace) throws Exception {
            Iterator<String> streamCollection = namespace.getLogs();
            final List<String> streams = new ArrayList<String>();
            while (streamCollection.hasNext()) {
                String s = streamCollection.next();
                if (null != streamPrefix) {
                    if (s.startsWith(streamPrefix)) {
                        streams.add(s);
                    }
                } else {
                    streams.add(s);
                }
            }
            if (0 == streams.size()) {
                return 0;
            }
            System.out.println("Streams : " + streams);
            if (!getForce() && !IOUtils.confirmPrompt("Do you want to delete subscriber "
                + subscriberId + " for " + streams.size() + " streams ?")) {
                return 0;
            }
            numThreads = Math.min(streams.size(), numThreads);
            final int numStreamsPerThreads = streams.size() / numThreads + 1;
            Thread[] threads = new Thread[numThreads];
            for (int i = 0; i < numThreads; i++) {
                final int tid = i;
                threads[i] = new Thread("RemoveSubscriberThread-" + i) {
                    @Override
                    public void run() {
                        try {
                            deleteSubscriber(namespace, streams, tid, numStreamsPerThreads);
                            System.out.println("Thread " + tid + " finished.");
                        } catch (Exception e) {
                            System.err.println("Thread " + tid + " quits with exception : " + e.getMessage());
                        }
                    }
                };
                threads[i].start();
            }
            for (int i = 0; i < numThreads; i++) {
                threads[i].join();
            }
            return 0;
        }

        private void deleteSubscriber(Namespace namespace, List<String> streams,
                                      int tid, int numStreamsPerThreads) throws Exception {
            int startIdx = tid * numStreamsPerThreads;
            int endIdx = Math.min(streams.size(), (tid + 1) * numStreamsPerThreads);
            for (int i = startIdx; i < endIdx; i++) {
                final String s = streams.get(i);
                DistributedLogManager dlm = namespace.openLog(s);
                final CountDownLatch countDownLatch = new CountDownLatch(1);
                dlm.getSubscriptionsStore().deleteSubscriber(subscriberId)
                    .whenComplete(new FutureEventListener<Boolean>() {
                        @Override
                        public void onFailure(Throwable cause) {
                            System.out.println("Failed to delete subscriber for stream " + s);
                            cause.printStackTrace();
                            countDownLatch.countDown();
                        }

                        @Override
                        public void onSuccess(Boolean value) {
                            countDownLatch.countDown();
                        }
                    });
                countDownLatch.await();
                dlm.close();
            }
        }
    }

    public DistributedLogTool() {
        super();
        addCommand(new AuditBKSpaceCommand());
        addCommand(new AuditLedgersCommand());
        addCommand(new AuditDLSpaceCommand());
        addCommand(new CreateCommand());
        addCommand(new CountCommand());
        addCommand(new DeleteCommand());
        addCommand(new DeleteAllocatorPoolCommand());
        addCommand(new DeleteLedgersCommand());
        addCommand(new DumpCommand());
        addCommand(new FindLedgerCommand());
        addCommand(new InspectCommand());
        addCommand(new InspectStreamCommand());
        addCommand(new ListCommand());
        addCommand(new ReadLastConfirmedCommand());
        addCommand(new ReadEntriesCommand());
<<<<<<< HEAD
=======
        // TODO: Fix it later, tracking by https://github.com/apache/distributedlog/issues/150
>>>>>>> 09be3fcc
        // addCommand(new RecoverCommand());
        addCommand(new RecoverLedgerCommand());
        addCommand(new ShowCommand());
        addCommand(new TruncateCommand());
        addCommand(new TruncateStreamCommand());
        addCommand(new DeserializeDLSNCommand());
        addCommand(new SerializeDLSNCommand());
        addCommand(new WatchNamespaceCommand());
        addCommand(new DeleteSubscriberCommand());
    }

    @Override
    protected String getName() {
        return "dlog_tool";
    }

}<|MERGE_RESOLUTION|>--- conflicted
+++ resolved
@@ -2854,10 +2854,7 @@
         addCommand(new ListCommand());
         addCommand(new ReadLastConfirmedCommand());
         addCommand(new ReadEntriesCommand());
-<<<<<<< HEAD
-=======
         // TODO: Fix it later, tracking by https://github.com/apache/distributedlog/issues/150
->>>>>>> 09be3fcc
         // addCommand(new RecoverCommand());
         addCommand(new RecoverLedgerCommand());
         addCommand(new ShowCommand());
