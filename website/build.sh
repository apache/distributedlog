--- conflicted
+++ resolved
@@ -78,36 +78,10 @@
 
   bundle exec jekyll build --destination ${DOC_DEST_HOME} --config _config.yml,${OVERRIDED_CONFIG}
 
-<<<<<<< HEAD
-  ## create the api directory
-  #mkdir -p ${DOC_DEST_HOME}/api/java
-  #if [ "$version" == "latest" ]; then
-  #  cd ${DLOG_HOME}
-  #  # build the javadoc
-  #  mvn -DskipTests clean package javadoc:aggregate \
-  #      -Ddoctitle="Apache DistributedLog for Java, version ${version}" \
-  #      -Dwindowtitle="Apache DistributedLog for Java, version ${version}" \
-  #      -Dmaven.javadoc.failOnError=false
-  #  # copy the built javadoc
-  #  cp -r ${DLOG_HOME}/target/site/apidocs/* ${DOC_DEST_HOME}/api/java
-  #else
-  #  rm -rf /tmp/distributedlog-${version}
-  #  git clone https://git-wip-us.apache.org/repos/asf/incubator-distributedlog.git /tmp/distributedlog-${version}
-  #  cd /tmp/distributedlog-${version}
-  #  git checkout $tag
-  #  # build the javadoc
-  #  mvn -DskipTests clean package javadoc:aggregate \
-  #      -Ddoctitle="Apache DistributedLog for Java, version ${version}" \
-  #      -Dwindowtitle="Apache DistributedLog for Java, version ${version}" \
-  #      -Dmaven.javadoc.failOnError=false
-  #  # copy the built javadoc
-  #  cp -r /tmp/distributedlog-${version}/target/site/apidocs/* ${DOC_DEST_HOME}/api/java
-  #fi
-=======
+  # create the api directory
+  mkdir -p ${DOC_DEST_HOME}/api/java
   if [ "$version" == "latest" ]; then
     cd ${DLOG_HOME}
-    # create the api directory
-    mkdir -p ${DEST_DIR}/content/docs/latest/api/java
     # build the javadoc
     mvn -DskipTests clean package javadoc:aggregate \
         -Ddoctitle="Apache DistributedLog for Java, version ${version}" \
@@ -116,12 +90,10 @@
     # copy the built javadoc
     cp -r ${DLOG_HOME}/target/site/apidocs/* ${DOC_DEST_HOME}/api/java
   else
-    rm -r /tmp/distributedlog-${version}
-    git clone https://gitbox.apache.org/repos/asf/distributedlog.git /tmp/distributedlog-${version}
+    rm -rf /tmp/distributedlog-${version}
+    git clone https://github.com/apache/distributedlog.git /tmp/distributedlog-${version}
     cd /tmp/distributedlog-${version}
     git checkout $tag
-    # create the api directory
-    mkdir -p ${DEST_DIR}/content/docs/${version}/api/java
     # build the javadoc
     mvn -DskipTests clean package javadoc:aggregate \
         -Ddoctitle="Apache DistributedLog for Java, version ${version}" \
@@ -130,7 +102,6 @@
     # copy the built javadoc
     cp -r /tmp/distributedlog-${version}/target/site/apidocs/* ${DOC_DEST_HOME}/api/java
   fi
->>>>>>> 1e789573
   echo "Built the documentation for version ${version}."
 }
 
