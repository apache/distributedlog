--- conflicted
+++ resolved
@@ -17,32 +17,8 @@
  */
 package com.twitter.distributedlog.service;
 
-import java.io.File;
-import java.io.IOException;
-import java.net.InetSocketAddress;
-import java.net.MalformedURLException;
-import java.net.URI;
-import java.util.concurrent.CountDownLatch;
-import java.util.concurrent.Executors;
-import java.util.concurrent.ScheduledExecutorService;
-import java.util.concurrent.TimeUnit;
-
-import scala.Option;
-import scala.Tuple2;
-
 import com.google.common.base.Optional;
 import com.google.common.util.concurrent.ThreadFactoryBuilder;
-
-import org.apache.bookkeeper.stats.NullStatsLogger;
-import org.apache.bookkeeper.stats.StatsLogger;
-import org.apache.bookkeeper.stats.StatsProvider;
-import org.apache.bookkeeper.util.ReflectionUtils;
-import org.apache.commons.configuration.ConfigurationException;
-import org.apache.commons.lang3.tuple.Pair;
-import org.apache.thrift.protocol.TBinaryProtocol;
-import org.slf4j.Logger;
-import org.slf4j.LoggerFactory;
-
 import com.twitter.distributedlog.DistributedLogConfiguration;
 import com.twitter.distributedlog.client.routing.RoutingService;
 import com.twitter.distributedlog.config.DynamicConfigurationFactory;
@@ -72,7 +48,6 @@
 import com.twitter.finagle.thrift.ThriftServerFramedCodec;
 import com.twitter.finagle.transport.Transport;
 import com.twitter.util.Duration;
-<<<<<<< HEAD
 import java.io.File;
 import java.io.IOException;
 import java.net.InetSocketAddress;
@@ -100,13 +75,7 @@
 public class DistributedLogServer {
 
     private static final Logger logger = LoggerFactory.getLogger(DistributedLogServer.class);
-=======
-
-public class DistributedLogServer {
-
-    static final Logger logger = LoggerFactory.getLogger(DistributedLogServer.class);
     private static final String DEFAULT_LOAD_APPRIASER = EqualLoadAppraiser.class.getCanonicalName();
->>>>>>> f607a48f
 
     private DistributedLogServiceImpl dlService = null;
     private Server server = null;
@@ -154,7 +123,8 @@
         this.loadAppraiserClassStr = loadAppraiserClass;
     }
 
-    public void runServer() throws ConfigurationException, IllegalArgumentException, IOException, ClassNotFoundException {
+    public void runServer()
+        throws ConfigurationException, IllegalArgumentException, IOException, ClassNotFoundException {
         if (!uri.isPresent()) {
             throw new IllegalArgumentException("No distributedlog uri provided.");
         }
@@ -216,7 +186,8 @@
         }
         Class loadAppraiserClass = Class.forName(loadAppraiserClassStr.or(DEFAULT_LOAD_APPRIASER));
         LoadAppraiser loadAppraiser = (LoadAppraiser) ReflectionUtils.newInstance(loadAppraiserClass);
-        logger.info("Supplied load appraiser class is " + loadAppraiserClassStr.get() + " Instantiated " + loadAppraiser.getClass().getCanonicalName());
+        logger.info("Supplied load appraiser class is " + loadAppraiserClassStr.get()
+            + " Instantiated " + loadAppraiser.getClass().getCanonicalName());
 
         StreamConfigProvider streamConfProvider =
                 getStreamConfigProvider(dlConf, converter);
